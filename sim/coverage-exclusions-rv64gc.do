--- conflicted
+++ resolved
@@ -153,6 +153,8 @@
 coverage exclude -scope /dut/core/lsu/dmmu/dmmu -linerange $line-$line -item e 1 -fecexprrow 2,4,5,6
 set line [GetLineNum ../src/mmu/pmpchecker.sv "EnforcePMP & ExecuteAccessF"]
 coverage exclude -scope /dut/core/lsu/dmmu/dmmu/pmp/pmpchecker -linerange $line-$line -item e 1 -fecexprrow 1,2,4,5,6
+set line [GetLineNum ../src/mmu/pmpchecker.sv "EnforcePMP & ExecuteAccessF"]
+coverage exclude -scope /dut/core/ifu/immu/immu/pmp/pmpchecker -linerange $line-$line -item e 1 -fecexprrow 3 
 
 
 ## The IFU has ReadAccess = WriteAccess = 0 and ExecuteAccess = 1 hardwired, so exclude alternatives
@@ -203,11 +205,10 @@
 set line [GetLineNum ../src/generic/flop/floprc.sv "reset \\| clear"]
 coverage exclude -scope /dut/core/priv/priv/pmd/wfi/wficountreg -linerange $line-$line -item c 1 -feccondrow 2
 
-<<<<<<< HEAD
 # TLB not recently used never has all RU bits = 1 because it will then clear all to 0
 # This is a blunt instrument; perhaps there is a more graceful exclusion
 coverage exclude -srcfile priorityonehot.sv 
-=======
+
 # Excluding pmpadrdecs[0] coverage case for PAgePMPAdrIn being hardwired to 1
 coverage exclude -scope /dut/core/ifu/immu/immu/pmp/pmpchecker/pmp/pmpadrdecs[0] -linerange [GetLineNum ../src/mmu/pmpadrdec.sv "exclusion-tag: PAgePMPAdrIn"] -item e 1 -fecexprrow 1
->>>>>>> 73c85a35
+coverage exclude -scope /dut/core/lsu/dmmu/dmmu/pmp/pmpchecker/pmp/pmpadrdecs[0] -linerange [GetLineNum ../src/mmu/pmpadrdec.sv "exclusion-tag: PAgePMPAdrIn"] -item e 1 -fecexprrow 1