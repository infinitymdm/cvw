#!/usr/bin/python3
##################################
#
# regression-wally
# David_Harris@Hmc.edu 25 January 2021
# Modified by Jarred Allen <jaallen@g.hmc.edu>
#
# Run a regression with multiple configurations in parallel and exit with
# non-zero status code if an error happened, as well as printing human-readable
# output.
#
##################################
import sys,os,shutil

class bcolors:
    HEADER = '\033[95m'
    OKBLUE = '\033[94m'
    OKCYAN = '\033[96m'
    OKGREEN = '\033[92m'
    WARNING = '\033[93m'
    FAIL = '\033[91m'
    ENDC = '\033[0m'
    BOLD = '\033[1m'
    UNDERLINE = '\033[4m'

from collections import namedtuple
regressionDir = os.path.dirname(os.path.abspath(__file__))
os.chdir(regressionDir)

coverage = '-coverage' in sys.argv

TestCase = namedtuple("TestCase", ['name', 'variant', 'cmd', 'grepstr'])
# name:     the name of this test configuration (used in printing human-readable
#           output and picking logfile names)
# cmd:      the command to run to test (should include the logfile as '{}', and
#           the command needs to write to that file)
# grepstr:  the string to grep through the log file for. The test succeeds iff
#           grep finds that string in the logfile (is used by grep, so it may
#           be any pattern grep accepts, see `man 1 grep` for more info).

# edit this list to add more test cases
configs = [
    TestCase(
        name="lints",
        variant="all",
        cmd="./lint-wally | tee {}",
        grepstr="All lints run with no errors or warnings"
    )
]
def getBuildrootTC(boot):
    INSTR_LIMIT = 4000000 # multiple of 100000; 4M is interesting because it gets into the kernel and enabling VM
    MAX_EXPECTED = 246000000 # *** TODO: replace this with a search for the login prompt.
    if boot:
        name="buildrootboot"
        BRcmd="vsim > {} -c <<!\ndo wally.do buildroot buildroot-no-trace $RISCV 0 1 0\n!"
        BRgrepstr="WallyHostname login:"
    else:
        name="buildroot"
        BRcmd="vsim > {} -c <<!\ndo wally-batch.do buildroot buildroot $RISCV "+str(INSTR_LIMIT)+" 1 0\n!"
        BRgrepstr=str(INSTR_LIMIT)+" instructions"
    return  TestCase(name,variant="rv64gc",cmd=BRcmd,grepstr=BRgrepstr)

tc = TestCase(
      name="buildroot-checkpoint",
      variant="rv64gc",
      cmd="vsim > {} -c <<!\ndo wally-batch.do buildroot buildroot-checkpoint $RISCV 400100000 400000001 400000000\n!", # *** will this work with rv64gc rather than buildroot config?
      grepstr="400100000 instructions")
configs.append(tc)

tests64gcimperas = ["imperas64i", "imperas64f", "imperas64d", "imperas64m", "imperas64c"] # unused

tests64i = ["arch64i"] 
for test in tests64i:
  tc = TestCase(
        name=test,
        variant="rv64i",
        cmd="vsim > {} -c <<!\ndo wally-batch.do rv64i "+test+"\n!",
        grepstr="All tests ran without failures")
  configs.append(tc)

tests32gcimperas = ["imperas32i", "imperas32f", "imperas32m", "imperas32c"] # unused
tests32gc = ["arch32f", "arch32d", "arch32i", "arch32priv", "arch32c",  "arch32m", "arch32zi", "arch32zba", "arch32zbb", "arch32zbc", "arch32zbs", "wally32a",  "wally32priv", "wally32periph"]  
for test in tests32gc:
  tc = TestCase(
        name=test,
        variant="rv32gc",
        cmd="vsim > {} -c <<!\ndo wally-batch.do rv32gc "+test+"\n!",
        grepstr="All tests ran without failures")
  configs.append(tc)

tests32imcimperas = ["imperas32i", "imperas32c"] # unused
tests32imc = ["arch32i", "arch32c", "arch32m", "wally32periph"] 
for test in tests32imc:
  tc = TestCase(
        name=test,
        variant="rv32imc",
        cmd="vsim > {} -c <<!\ndo wally-batch.do rv32imc "+test+"\n!",
        grepstr="All tests ran without failures")
  configs.append(tc)

tests32i = ["arch32i"] 
for test in tests32i:
  tc = TestCase(
        name=test,
        variant="rv32i",
        cmd="vsim > {} -c <<!\ndo wally-batch.do rv32i "+test+"\n!",
        grepstr="All tests ran without failures")
  configs.append(tc)


tests32e = ["wally32e"] 
for test in tests32e:
  tc = TestCase(
        name=test,
        variant="rv32e",
        cmd="vsim > {} -c <<!\ndo wally-batch.do rv32e "+test+"\n!",
        grepstr="All tests ran without failures")
  configs.append(tc)

ahbTests = [("0", "0"), ("0", "1"), ("1", "0"), ("1", "1"), ("2", "0"), ("2", "1")] 
for test in ahbTests:
  tc = TestCase(
        name="ram_latency_" + test[0] + "_burst_en_" + test[1],
        variant="ahb",
        cmd="vsim > {} -c <<!\ndo wally-batch.do rv64gc ahb "+test[0]+" "+test[1]+"\n!",
        grepstr="All tests ran without failures")
  configs.append(tc)

<<<<<<< HEAD
tests64gc = ["arch64f", "arch64d", "arch64i", "arch64zba", "arch64zbb", "arch64zbc", "arch64zbs", "arch64priv", "arch64c",  "arch64m", "arch64zi", "wally64a", "wally64periph", "wally64priv"] 
=======
#tests64gc = ["arch64i", "arch64c",  "arch64m"] 
tests64gc = ["arch64f", "arch64d", "arch64i", "arch64priv", "arch64c",  "arch64m", "arch64zi", "wally64a", "wally64periph", "wally64priv"] 
>>>>>>> a605f480
if (coverage):  # delete all but 64gc tests when running coverage
    configs = []
    coverStr = '-coverage'
else:
   coverStr = ''
for test in tests64gc:
  tc = TestCase(
        name=test,
        variant="rv64gc",
        cmd="vsim > {} -c <<!\ndo wally-batch.do rv64gc "+test+" " + coverStr + "\n!",
        grepstr="All tests ran without failures")
  configs.append(tc)
  

import os
from multiprocessing import Pool, TimeoutError

def search_log_for_text(text, logfile):
    """Search through the given log file for text, returning True if it is found or False if it is not"""
    grepcmd = "grep -e '%s' '%s' > /dev/null" % (text, logfile)
    return os.system(grepcmd) == 0

def run_test_case(config):
    """Run the given test case, and return 0 if the test suceeds and 1 if it fails"""
    logname = "logs/"+config.variant+"_"+config.name+".log"
    cmd = config.cmd.format(logname)
    print(cmd)
    os.chdir(regressionDir)
    os.system(cmd)
    if search_log_for_text(config.grepstr, logname):
        print(f"{bcolors.OKGREEN}%s_%s: Success{bcolors.ENDC}" % (config.variant, config.name))
        return 0
    else:
        print(f"{bcolors.FAIL}%s_%s: Failures detected in output{bcolors.ENDC}" % (config.variant, config.name))
        print("  Check %s" % logname)
        return 1

def main():
    """Run the tests and count the failures"""
    global configs, coverage
    try:
        os.chdir(regressionDir)
        os.mkdir("logs")
        #print(os.getcwd())
        #print(regressionDir)
    except:
        pass
    try:
        shutil.rmtree("wkdir")
    except:
        pass
    finally:
        os.mkdir("wkdir")
 
    if '-makeTests' in sys.argv:
        os.chdir(regressionDir)
        os.system('./make-tests.sh | tee ./logs/make-tests.log')

    if '-all' in sys.argv:
        TIMEOUT_DUR = 30*7200 # seconds
        configs.append(getBuildrootTC(boot=True))
    elif '-buildroot' in sys.argv:
        TIMEOUT_DUR = 30*7200 # seconds
        configs=[getBuildrootTC(boot=True)]
    elif '-coverage' in sys.argv:
        TIMEOUT_DUR = 20*60 # seconds       
        #configs.append(getBuildrootTC(boot=False))
        os.system('rm cov/*.ucdb')
    else:
        TIMEOUT_DUR = 10*60 # seconds
        configs.append(getBuildrootTC(boot=False))

    # Scale the number of concurrent processes to the number of test cases, but
    # max out at a limited number of concurrent processes to not overwhelm the system
    with Pool(processes=min(len(configs),40)) as pool:
       num_fail = 0
       results = {}
       for config in configs:
           results[config] = pool.apply_async(run_test_case,(config,))
       for (config,result) in results.items():
           try:
             num_fail+=result.get(timeout=TIMEOUT_DUR)
           except TimeoutError:
             num_fail+=1
             print(f"{bcolors.FAIL}%s_%s: Timeout - runtime exceeded %d seconds{bcolors.ENDC}" % (config.variant, config.name, TIMEOUT_DUR))

    # Coverage report
    if coverage:
       print('Generating coverage report')
       os.system('vcover merge -out cov/cov.ucdb cov/rv64gc_arch64i.ucdb cov/rv64gc*.ucdb -logfile cov/log')
       os.system('vcover report -details cov/cov.ucdb > cov/rv64gc_coverage_details.rpt')
       os.system('vcover report -below 100 cov/cov.ucdb > cov/rv64gc_coverage.rpt')
       os.system('vcover report -recursive cov/cov.ucdb > cov/rv64gc_recursive.rpt')
       os.system('vcover report -details -threshH 100 -html cov/cov.ucdb')
    # Count the number of failures
    if num_fail:
        print(f"{bcolors.FAIL}Regression failed with %s failed configurations{bcolors.ENDC}" % num_fail)
    else:
        print(f"{bcolors.OKGREEN}SUCCESS! All tests ran without failures{bcolors.ENDC}")
    return num_fail

if __name__ == '__main__':
    exit(main())<|MERGE_RESOLUTION|>--- conflicted
+++ resolved
@@ -126,12 +126,7 @@
         grepstr="All tests ran without failures")
   configs.append(tc)
 
-<<<<<<< HEAD
 tests64gc = ["arch64f", "arch64d", "arch64i", "arch64zba", "arch64zbb", "arch64zbc", "arch64zbs", "arch64priv", "arch64c",  "arch64m", "arch64zi", "wally64a", "wally64periph", "wally64priv"] 
-=======
-#tests64gc = ["arch64i", "arch64c",  "arch64m"] 
-tests64gc = ["arch64f", "arch64d", "arch64i", "arch64priv", "arch64c",  "arch64m", "arch64zi", "wally64a", "wally64periph", "wally64priv"] 
->>>>>>> a605f480
 if (coverage):  # delete all but 64gc tests when running coverage
     configs = []
     coverStr = '-coverage'
