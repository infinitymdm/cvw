--- conflicted
+++ resolved
@@ -328,55 +328,6 @@
 
 
   ////////////////////////////////////////////////////////////////////////////////
-<<<<<<< HEAD
-  // Some memories are not reset, but should be zeros or set to some initial value for simulation
-  ////////////////////////////////////////////////////////////////////////////////
-  integer adrindex;
-  if (P.UNCORE_RAM_SUPPORTED)
-    always @(posedge clk) 
-      if (ResetMem)  // program memory is sometimes reset
-        for (adrindex=0; adrindex<(P.UNCORE_RAM_RANGE>>1+(P.XLEN/32)); adrindex = adrindex+1) 
-          dut.uncore.uncore.ram.ram.memory.RAM[adrindex] = '0;
-
-  if (P.BPRED_SUPPORTED)
-    always @(posedge clk) 
-      if(reset) begin  // branch predictor must always be reset
-        for(adrindex = 0; adrindex < 2**P.BTB_SIZE; adrindex++)
-          dut.core.ifu.bpred.bpred.TargetPredictor.memory.mem[adrindex] = 0;
-        for(adrindex = 0; adrindex < 2**P.BPRED_SIZE; adrindex++)
-          dut.core.ifu.bpred.bpred.Predictor.DirPredictor.PHT.mem[adrindex] = 0;
-      end
-
-  if (P.BPRED_SUPPORTED & (P.BPRED_TYPE == `BP_LOCAL_AHEAD | P.BPRED_TYPE == `BP_LOCAL_REPAIR))  // local history only
-    always @(posedge clk) 
-      if(reset)   // branch predictor must always be reset
-          for(adrindex = 0; adrindex < 2**P.BPRED_NUM_LHR; adrindex++)
-            dut.core.ifu.bpred.bpred.Predictor.DirPredictor.BHT.mem[adrindex] = 0;
-
-/*
-  always @(posedge clk) begin
-    if (ResetMem)  // program memory is sometimes reset
-      if (P.UNCORE_RAM_SUPPORTED)
-        for (adrindex=0; adrindex<(P.UNCORE_RAM_RANGE>>1+(P.XLEN/32)); adrindex = adrindex+1) 
-          dut.uncore.uncore.ram.ram.memory.RAM[adrindex] = '0;
-    if(reset) begin  // branch predictor must always be reset
-      if (P.BPRED_SUPPORTED) begin
-        // local history only
-        if (P.BPRED_TYPE == `BP_LOCAL_AHEAD | P.BPRED_TYPE == `BP_LOCAL_REPAIR)
-          for(adrindex = 0; adrindex < 2**P.BPRED_NUM_LHR; adrindex++)
-            dut.core.ifu.bpred.bpred.Predictor.DirPredictor.BHT.mem[adrindex] = 0;
-        for(adrindex = 0; adrindex < 2**P.BTB_SIZE; adrindex++)
-          dut.core.ifu.bpred.bpred.TargetPredictor.memory.mem[adrindex] = 0;
-        for(adrindex = 0; adrindex < 2**P.BPRED_SIZE; adrindex++)
-          dut.core.ifu.bpred.bpred.Predictor.DirPredictor.PHT.mem[adrindex] = 0;
-      end
-    end
-  end
-  */ 
-
-  ////////////////////////////////////////////////////////////////////////////////
-=======
->>>>>>> 2236e2c9
   // load memories with program image
   ////////////////////////////////////////////////////////////////////////////////
 
