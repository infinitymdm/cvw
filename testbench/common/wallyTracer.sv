--- conflicted
+++ resolved
@@ -364,25 +364,16 @@
   flopenrc #(P.XLEN)     VAdrDWReg (clk, reset, FlushW, ~StallW, VAdrDM, VAdrDW);
   flopenrc #(P.PA_BITS)    PAIWReg (clk, reset, FlushW, ~StallW, PAIM, PAIW);
   flopenrc #(P.PA_BITS)    PADWReg (clk, reset, FlushW, ~StallW, PADM, PADW);
-<<<<<<< HEAD
-  flopenrc #(P.XLEN)     PTE_iWReg (clk, reset, FlushW, ~StallW, PTE_iM, PTE_iW);
-  flopenrc #(P.XLEN)     PTE_dWReg (clk, reset, FlushW, ~StallW, PTE_dM, PTE_dW);
-  flopenrc #(P.PPN_BITS) PPN_iWReg (clk, reset, FlushW, ~StallW, PPN_iM, PPN_iW);
-  flopenrc #(P.PPN_BITS) PPN_dWReg (clk, reset, FlushW, ~StallW, PPN_dM, PPN_dW);
-  flopenrc #(2)     PageType_iWReg (clk, reset, FlushW, ~StallW, PageType_iM, PageType_iW);
-  flopenrc #(2)     PageType_dWReg (clk, reset, FlushW, ~StallW, PageType_dM, PageType_dW);
-  flopenrc #(1)  ReadAccessWReg    (clk, reset, FlushW, ~StallW, ReadAccessM, ReadAccessW);
-  flopenrc #(1)  WriteAccessWReg   (clk, reset, FlushW, ~StallW, WriteAccessM, WriteAccessW);
-=======
   flopenrc #(P.XLEN)     PTE_iWReg (clk, reset, FlushW, ~GatedStallW, PTE_iM, PTE_iW);
   flopenrc #(P.XLEN)     PTE_dWReg (clk, reset, FlushW, ~GatedStallW, PTE_dM, PTE_dW);
+  flopenrc #(2)     PageType_iWReg (clk, reset, FlushW, ~GatedStallW, PageType_iM, PageType_iW);
+  flopenrc #(2)     PageType_dWReg (clk, reset, FlushW, ~GatedStallW, PageType_dM, PageType_dW);
   flopenrc #(P.PPN_BITS) PPN_iWReg (clk, reset, FlushW, ~GatedStallW, PPN_iM, PPN_iW);
   flopenrc #(P.PPN_BITS) PPN_dWReg (clk, reset, FlushW, ~GatedStallW, PPN_dM, PPN_dW);
   flopenrc #(1)  ReadAccessWReg    (clk, reset, FlushW, ~GatedStallW, ReadAccessM, ReadAccessW);
   flopenrc #(1)  WriteAccessWReg   (clk, reset, FlushW, ~GatedStallW, WriteAccessM, WriteAccessW);
->>>>>>> a5729e59
   // *** what is this used for?
-  flopenrc #(1)  ExecuteAccessDReg (clk, reset, FlushE, ~StallE, ExecuteAccessF, ExecuteAccessD);
+  flopenrc #(1)  ExecuteAccessDReg (clk, reset, FlushE, ~StallD, ExecuteAccessF, ExecuteAccessD);
   flopenrc #(1)  ExecuteAccessEReg (clk, reset, FlushE, ~StallE, ExecuteAccessD, ExecuteAccessE);
   flopenrc #(1)  ExecuteAccessMReg (clk, reset, FlushM, ~StallM, ExecuteAccessE, ExecuteAccessM);
   flopenrc #(1)  ExecuteAccessWReg (clk, reset, FlushW, ~StallW, ExecuteAccessM, ExecuteAccessW);
