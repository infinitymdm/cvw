[![Installation CI](https://github.com/openhwgroup/cvw/actions/workflows/install.yml/badge.svg?branch=main)](https://github.com/openhwgroup/cvw/actions/workflows/install.yml)

# core-v-wally

Wally is a 5-stage pipelined processor configurable to support all the standard RISC-V options, including RV32/64, A, B, C, D, F, M, Q, and Zk* extensions, virtual memory, PMP, and the various privileged modes and CSRs. It provides optional caches, branch prediction, and standard RISC-V peripherals (CLINT, PLIC, UART, GPIO).   Wally is written in SystemVerilog.  It passes the [RISC-V Arch Tests](https://github.com/riscv-non-isa/riscv-arch-test) and boots Linux on an FPGA.  Configurations range from a minimal RV32E core to a fully featured RV64GC application processor with all of the RVA22S64 profile extensions. Wally is part of the OpenHWGroup family of robust open RISC-V cores.

![Wally block diagram](wallyriscvTopAll.png)

Wally is described in an upcoming textbook, *RISC-V System-on-Chip Design*, by Harris, Stine, Thompson, and Harris.  Users should follow the setup instructions below.  A system administrator must install CAD tools using the directions further down.

# Verification

Wally is presently at Technology Readiness Level 4, passing the RISC-V compatibility test suite and custom tests, and booting Linux in simulation and on an FPGA.  See the [Test Plan](docs/testplans/testplan.md) for details.

# New User Setup

New users may wish to do the following setup to access the server via a GUI and use a text editor.

- Git started with Git configuration and authentication: C.1  (replace with your name and email)
	```bash
	$ git config --global user.name "Ben Bitdiddle"
	$ git config --global user.email "ben_bitdiddle@wally.edu"
	$ git config --global pull.rebase false
	```
- Optional: Download and install x2go - B.1.1
- Optional: Download and install VSCode - B.4.2
- Optional: Make sure you can log into your server via x2go and via a terminal
	- Terminal on Mac, cmd on Windows, xterm on Linux
	- See B.1 about ssh -Y login from a terminal

Then fork and clone the repo, source setup, make the tests and run regression

1. If you don't already have a Github account, create one
2. In a web browser, visit https://github.com/openhwgroup/cvw
3. In the upper right part of the screen, click on Fork
4. Create a fork, choosing the owner as your github account and the repository as cvw.
5. On the Linux computer where you will be working, log in.
6. Clone your fork of the repo. Change `<yourgithubid>` to your github id.
	```bash
	$ git clone --recurse-submodules https://github.com/<yourgithubid>/cvw
	$ cd cvw
	$ git remote add upstream https://github.com/openhwgroup/cvw
	```

> [!NOTE]
> If you are installing on a new system without any tools installed, please jump to the next section, [Toolchain Installation](#toolchain-installation-and-configuration-sys-admin), then come back here.

7. Run the setup script to update your `PATH` and activate the python virtual environment.

	```bash
	$ source ./setup.sh
	```

8. Add the following lines to your `.bashrc` or `.bash_profile` to run the setup script each time you log in.

	```bash
	if [ -f ~/cvw/setup.sh ]; then
		source ~/cvw/setup.sh
	fi
	```

9. Try compiling the HelloWally program and simulating it on the SystemVerilog with Verilator and on the Spike simulator.
	```
	$ cd examples/C/hello
	$ make
	$ wsim --sim verilator rv64gc --elf hello
	Hello Wally!
	0 1 2 3 4 5 6 7 8 9 
	$ spike hello
	Hello Wally!
	0 1 2 3 4 5 6 7 8 9 
	```

10. Build the tests from the cvw directory and run a regression simulation to prove everything is installed.  Building tests may take a while.

	```bash
	$ cd ~/cvw && make --jobs
	$ regression-wally
	```

# Toolchain Installation and Configuration (Sys Admin)

> This section describes the open source toolchain installation.

### Compatibility
<<<<<<< HEAD
The current version of the toolchain has been tested on Ubuntu (versions 20.04 LTS, 22.04 LTS, and 24.04 LTS), Debian (versions 11, 12, and 13), Red Hat/Rocky/AlmaLinux (versions 8 and 9),
=======
The current version of the toolchain has been tested on Ubuntu (versions 20.04 LTS, 22.04 LTS, and 24.04 LTS), Debian (versions 11 and 12), Red Hat/Rocky/AlmaLinux (versions 8, 9, and 10),
>>>>>>> fb618c3e
and SUSE version 15.6. Only the latest minor release of each major version is tested.

> [!WARNING]
> - Ubuntu 22.04LTS is incompatible with Synopsys Design Compiler.
> - Verilator currently fails to simulate correctly on Ubuntu 20.04 LTS and Red Hat/Rocky/AlmaLinux 8.

### Overview
The toolchain installation script installs the following tools:
- [RISC-V GNU Toolchain](https://github.com/riscv-collab/riscv-gnu-toolchain): GCC and accompanying compiler tools
- [elf2hex](https://github.com/sifive/elf2hex): executable file to hexadecimal converter
- [QEMU](https://www.qemu.org/docs/master/system/target-riscv.html): emulator
- [Spike](https://github.com/riscv-software-src/riscv-isa-sim): functional RISC-V model
- [Verilator](https://github.com/verilator/verilator): open-source Verilog simulator
- [RISC-V Sail Model](https://github.com/riscv/sail-riscv): golden reference model for RISC-V
- [OSU Skywater 130 cell library](https://foss-eda-tools.googlesource.com/skywater-pdk/libs/sky130_osu_sc_t12): standard cell library
- [RISCOF](https://github.com/riscv-software-src/riscof.git): RISC-V compliance test framework

Additionally, Buildroot Linux is built for Wally and linux test-vectors are generated for simulation. See the [Linux README](linux/README.md) for more details. This can be skipped using the `--no-buildroot` flag.

### Installation

The tools can be installed by running

```bash
$ $WALLY/bin/wally-tool-chain-install.sh
```
If this script is run as root or using `sudo`, it will also install all of the prerequisite packages using the system package manager. The default installation directory when run in this manner is `/opt/riscv`.

If a user-level installation is desired, the script can instead be run by any user without `sudo` and the installation directory will be `~/riscv`. In this case, the prerequisite packages must first be installed by running

```bash
$ sudo $WALLY/bin/wally-package-install.sh
```

In either case, the installation directory can be overridden by passing the desired directory as an argument to the installation script. For example,

```bash
$ sudo $WALLY/bin/wally-tool-chain-install.sh /home/riscv
```

See `wally-tool-chain-install.sh` and the scripts in the `$WALLY/bin/installation` directory for a detailed description of each component, or to issue the commands one at a time to install on the command line.

> [!NOTE]
> The complete installation process requires ~55 GB of free space. If the `--clean` flag is passed to the installation script then the final consumed space is only ~26 GB. The `--clean` flag removes source files and build directories.

### Configuration
`$WALLY/setup.sh` sources `$RISCV/site-setup.sh`. If the toolchain was installed in either of the default locations (`/opt/riscv` or `~/riscv`), `$RISCV` will automatically be set to the correct path when `setup.sh` is run. If a custom installation directory was used, then `$WALLY/setup.sh` must be modified to set the correct path.

`$RISCV/site-setup.sh` allows for customization of the site specific information such as commercial licenses and PATH variables. It is automatically copied into your `$RISCV` folder when the installation script is run.

Change the following lines to point to the path and license server for your Siemens Questa and Synopsys Design Compiler and VCS installations and license servers.  If you only have Questa or VCS, you can still simulate but cannot run logic synthesis.  If Questa, VSC, or Design Compiler are already setup on this system then don't set these variables.

```bash
export MGLS_LICENSE_FILE=..         # Change this to your Siemens license server
export SNPSLMD_LICENSE_FILE=..      # Change this to your Synopsys license server
export QUESTA_HOME=..               # Change this for your path to Questa
export DC_HOME=..                   # Change this for your path to Synopsys Design Compiler
export VCS_HOME=..                  # Change this for your path to Synopsys VCS
```

# Installing EDA Tools

Electronic Design Automation (EDA) tools are vital to implementations of System on Chip architectures as well as validating different designs.   Open-source and commercial tools exist for multiple strategies and although the one can spend a lifetime using combinations of different tools, only a small subset of tools is utilized for this text.  The tools are chosen because of their ease in access as well as their repeatability for accomplishing many of the tasks utilized to design Wally.  It is anticipated that additional tools may be documented later after this is text is published to improve use and access.

Verilator is an open-source Verilog simulator.  It is fast and free.  Run Wally on the riscv-arch-test suite using Verilator with:

```
regression-wally
```

Running code or functional coverage simulations or lock-step presently require commercial tools.  Siemens Questa is the primary tool utilized for simulating and validating Wally. Synopsys VCS also can run regression-wally and lock-step simulation.  For logic synthesis, you will need Synopsys Design Compiler.  Questa and Design Compiler are commercial tools that require an educational or commercial license.

Note: Some EDA tools utilize `LM_LICENSE_FILE` for their environmental variable to point to their license server.  Some operating systems may also utilize `MGLS_LICENSE_FILE` instead, therefore, it is important to read the user manual on the preferred environmental variable required to point to a user’s license file.  Although there are different mechanisms to allow licenses to work, many companies commonly utilize the FlexLM (i.e., Flex-enabled) license server manager that runs off a node locked license.

Although most EDA tools are Linux-friendly, they tend to have issues when not installed on recommended OS flavors.  Red Hat Enterprise Linux (and its free Rocky clone) and SUSE Linux products  typically tend to be recommended for installing commercial-based EDA tools and are recommended for utilizing complex simulation and architecture exploration.  

### Siemens Questa

Siemens Questa simulates behavioral, RTL and gate-level HDL.  To install Siemens Questa first go to a web browser and navigate to https://eda.sw.siemens.com/en-US/ic/questa/simulation/advanced-simulator/.  Click Sign In and log in with your credentials and the product can easily be downloaded and installed.  Some  Windows-based installations also require gcc libraries that are typically provided as a compressed zip download through Siemens.

### Synopsys Design Compiler (DC)

Many commercial synthesis and place and route tools require a common installer.  These installers are provided by the EDA vendor and Synopsys has one called Synopsys Installer.  To use Synopsys Installer, you will need to acquire a license through Synopsys that is typically Called Synopsys Common Licensing (SCL).  Both the Synopsys Installer, license key file, and Design Compiler can all be downloaded through Synopsys Solvnet.  First open a web browser, log into Synsopsy Solvnet, and download the installer and Design Compiler installation files.  Then, install the Installer.

```bash
$ firefox &
```

- Navigate to https://solvnet.synopsys.com
- Log in with your institution’s username and password
- Click on Downloads, then scroll down to Synopsys Installer
- Select the latest version (currently 5.4).  Click Download Here, agree,
- Click on SynopsysInstaller_v5.4.run
- Return to downloads and also get Design Compiler (synthesis) latest version, and any others you want.
- Click on all parts and the .spf file, then click Download Files near the top
- Move the SynopsysInstaller into `/cad/synopsys/Installer_5.4` with 755 permission for cad,
- move other files into `/cad/synopsys/downloads` and work as user cad from here on

```bash
$ cd /cad/synopsys/installer_5.4
$ ./SynopsysInstaller_v5.4.run
```
- Accept default installation directory
```bash
$ ./installer
```
- Enter source path as `/cad/synopsys/downloads`, and installation path as `/cad/synopsys`
- When prompted, enter your site ID
- Follow prompts

Installer can be utilized in graphical or text-based modes.  It is far easier to use the text-based installation tool.  To install DC, navigate to the location where your downloaded DC files are and type installer.  You should be prompted with questions related to where you wish to have your files installed.

The Synopsys Installer automatically installs all downloaded product files into a single top-level target directory. You do not need to specify the installation directory for each product. For example, if you specify `/import/programs/synopsys` as the target directory, your installation directory structure might look like this after installation:

```bash
/import/programs/synopsys/syn/S-2021.06-SP1
```

> [!Note]
> Although most parts of Wally, including the Questa simulator, will work on most modern Linux platforms, as of 2024, the Synopsys CAD tools for SoC design are only supported on Red Hat Enterprise Linux (or AlmaLinux/Rocky) 8.4+ or 9.1+ or SUSE Linux Enterprise Server (SLES) 15.

The Verilog simulation has been tested with Siemens Questa/ModelSim. This package is available to universities worldwide as part of the Design Verification Bundle through the Siemens Academic Partner Program members for $990/year.

If you want to implement your own version of the chip, your tool and license complexity rises significantly. Logic synthesis uses Synopsys Design Compiler. Placement and routing uses Cadence Innovus. Both Synopsys and Cadence offer their tools at a steep discount to their university program members, but the cost is still several thousand dollars per year. Most research universities with integrated circuit design programs have Siemens, Synopsys, and Cadence licenses. You also need a process design kit (PDK) for a specific integrated circuit technology and its libraries. The open-source Google Skywater 130 nm PDK is sufficient to synthesize the core but lacks memories. Google presently funds some fabrication runs for universities. IMEC and Muse Semiconductor offers full access to multiproject wafer fabrication on the TSMC 28 nm process including logic, I/O, and memory libraries; this involves three non-disclosure agreements. Fabrication costs on the order of $10,000 for a batch of 1 mm2 chips.

Startups can expect to spend more than $1 million on CAD tools to get a chip to market. Commercial CAD tools are not realistically available to individuals without a university or company connection.


# Adding Cron Job for nightly builds

If you want to add a cronjob you can do the following:
1) Set up the email client `mutt` to send emails through the command line
2) Enter `crontab -e` into a terminal
3) add this code to test cloning CVW, making CVW's tests, then running `regression-wally --nightly --buildroot` every day at 21:30 in your local time
```bash
30 21 * * * curl -L https://raw.githubusercontent.com/openhwgroup/cvw/refs/heads/main/bin/nightly_build.py | python - --path {PATH_FOR_NIGHTLY_RUNS} --target all --tests all --send_email harris@hmc.edu,rose@rosethompson.net
```
This utility will take up approximately 100 GB on your hard drive. You can also run the script directly from `bin/nightly_build.py`.

# Example wsim commands

wsim runs one of multiple simulators, Questa, VCS, or Verilator using a specific configuration and either a suite of tests or a specific elf file.
The general syntax is
`wsim <config> <suite or elf file> [--options]`

Parameters and options:

```
-h, --help                                                   show this help message and exit
--elf ELF, -e ELF                                            ELF File name; use if name does not end in .elf
--sim {questa,verilator,vcs}, -s {questa,verilator,vcs}      Simulator
--tb {testbench,testbench_fp}, -t {testbench,testbench_fp}   Testbench
--gui, -g                                                    Simulate with GUI
--ccov, -c                                                   Code Coverage
--fcov, -f                                                   Functional Coverage with cvw-arch-verif, implies lockstep
--args ARGS, -a ARGS                                         Optional arguments passed to simulator via $value$plusargs
--params PARAMS, -p PARAMS            			 								 Optional top-level parameter overrides of the form param=value
--define DEFINE, -d DEFINE            											 Optional define macros passed to simulator
--vcd, -v                                                    Generate testbench.vcd
--lockstep, -l                                               Run ImperasDV lock, step, and compare.
--lockstepverbose, -lv                                       Run ImperasDV lock, step, and compare with tracing enabled
--rvvi, -r                                                   Simulate rvvi hardware interface and ethernet.
```

Run basic test with Questa

```bash
wsim rv64gc arch64i
```

Run Questa with gui

```bash
wsim rv64gc wally64priv --gui
```

Run basic test with Verilator

```bash
wsim rv32i arch32i --sim verilator
```

Run lockstep against ImperasDV with a single elf file in the gui. Lockstep requires single elf.

```bash
wsim rv64gc $WALLY/tests/riscof/work/riscv-arch-test/rv64i_m/I/src/add-01.S/ref/ref.elf --lockstep --gui
```

Run lockstep against ImperasDV with a single elf file. Collect functional coverage.

```bash
wsim rv64gc $WALLY/addins/cvw-arch-verif/tests/rv64/Zicsr/WALLY-COV-ALL.elf --fcov
```

Run Linux boot simulation in lock step between Wally and ImperasDV

```bash
wsim buildroot buildroot --args +INSTR_LIMIT=600000000 --lockstep
```<|MERGE_RESOLUTION|>--- conflicted
+++ resolved
@@ -83,12 +83,7 @@
 > This section describes the open source toolchain installation.
 
 ### Compatibility
-<<<<<<< HEAD
-The current version of the toolchain has been tested on Ubuntu (versions 20.04 LTS, 22.04 LTS, and 24.04 LTS), Debian (versions 11, 12, and 13), Red Hat/Rocky/AlmaLinux (versions 8 and 9),
-=======
-The current version of the toolchain has been tested on Ubuntu (versions 20.04 LTS, 22.04 LTS, and 24.04 LTS), Debian (versions 11 and 12), Red Hat/Rocky/AlmaLinux (versions 8, 9, and 10),
->>>>>>> fb618c3e
-and SUSE version 15.6. Only the latest minor release of each major version is tested.
+The current version of the toolchain has been tested on Ubuntu (versions 20.04 LTS, 22.04 LTS, and 24.04 LTS), Debian (versions 11, 12, and 13), Red Hat/Rocky/AlmaLinux (versions 8, 9, and 10), and SUSE version 15.6. Only the latest minor release of each major version is tested.
 
 > [!WARNING]
 > - Ubuntu 22.04LTS is incompatible with Synopsys Design Compiler.
