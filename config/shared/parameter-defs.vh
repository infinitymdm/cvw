
// Populate parameter structure with values specific to the current configuration

`include "BranchPredictorType.vh"

localparam cvw_t P = '{ 
  XLEN :                 XLEN,  
  IEEE754 :              IEEE754, 
  MISA :                 MISA, 
  AHBW :                 AHBW, 
  RAM_LATENCY :          RAM_LATENCY,
  BURST_EN :             BURST_EN,
  ZICSR_SUPPORTED :      ZICSR_SUPPORTED,
  ZIFENCEI_SUPPORTED :   ZIFENCEI_SUPPORTED,
  COUNTERS :             COUNTERS,
  ZICNTR_SUPPORTED :     ZICNTR_SUPPORTED,
  ZIHPM_SUPPORTED :      ZIHPM_SUPPORTED,
  ZFH_SUPPORTED :        ZFH_SUPPORTED,
  ZFA_SUPPORTED :        ZFA_SUPPORTED,
  SSTC_SUPPORTED :       SSTC_SUPPORTED,
  VIRTMEM_SUPPORTED :    VIRTMEM_SUPPORTED,
  VECTORED_INTERRUPTS_SUPPORTED : VECTORED_INTERRUPTS_SUPPORTED,
  BIGENDIAN_SUPPORTED :  BIGENDIAN_SUPPORTED,
  SVADU_SUPPORTED :      SVADU_SUPPORTED,
  ZMMUL_SUPPORTED :      ZMMUL_SUPPORTED,
  ZICBOM_SUPPORTED :     ZICBOM_SUPPORTED,
  ZICBOZ_SUPPORTED :     ZICBOZ_SUPPORTED,
  ZICBOP_SUPPORTED :     ZICBOP_SUPPORTED,
  ZICCLSM_SUPPORTED :    ZICCLSM_SUPPORTED,
  ZICOND_SUPPORTED :     ZICOND_SUPPORTED,
  SVPBMT_SUPPORTED :     SVPBMT_SUPPORTED,
  SVNAPOT_SUPPORTED :    SVNAPOT_SUPPORTED,
  SVINVAL_SUPPORTED :    SVINVAL_SUPPORTED,
  ZAAMO_SUPPORTED :      ZAAMO_SUPPORTED,
  ZALRSC_SUPPORTED :     ZALRSC_SUPPORTED, 
  BUS_SUPPORTED :        BUS_SUPPORTED,
  DCACHE_SUPPORTED :     DCACHE_SUPPORTED,
  ICACHE_SUPPORTED :     ICACHE_SUPPORTED,
  ITLB_ENTRIES :         ITLB_ENTRIES,
  DTLB_ENTRIES :         DTLB_ENTRIES,
  DCACHE_NUMWAYS :       DCACHE_NUMWAYS,
  DCACHE_WAYSIZEINBYTES :        DCACHE_WAYSIZEINBYTES,
  DCACHE_LINELENINBITS :        DCACHE_LINELENINBITS,
  ICACHE_NUMWAYS :        ICACHE_NUMWAYS,
  ICACHE_WAYSIZEINBYTES :        ICACHE_WAYSIZEINBYTES,
  ICACHE_LINELENINBITS :        ICACHE_LINELENINBITS,
  CACHE_SRAMLEN : CACHE_SRAMLEN,
  IDIV_BITSPERCYCLE :        IDIV_BITSPERCYCLE,
  IDIV_ON_FPU :        IDIV_ON_FPU,
  PMP_ENTRIES :        PMP_ENTRIES,
  RESET_VECTOR :        RESET_VECTOR,
  WFI_TIMEOUT_BIT :        WFI_TIMEOUT_BIT,
  DTIM_SUPPORTED :        DTIM_SUPPORTED,
  DTIM_BASE :        DTIM_BASE,
  DTIM_RANGE :        DTIM_RANGE,
  IROM_SUPPORTED :        IROM_SUPPORTED,
  IROM_BASE :        IROM_BASE,
  IROM_RANGE :        IROM_RANGE,
  BOOTROM_SUPPORTED :        BOOTROM_SUPPORTED,
  BOOTROM_BASE :        BOOTROM_BASE,
  BOOTROM_RANGE :        BOOTROM_RANGE,
  BOOTROM_PRELOAD : BOOTROM_PRELOAD,
  UNCORE_RAM_SUPPORTED :        UNCORE_RAM_SUPPORTED,
  UNCORE_RAM_BASE :        UNCORE_RAM_BASE,
  UNCORE_RAM_RANGE :        UNCORE_RAM_RANGE,
  UNCORE_RAM_PRELOAD : UNCORE_RAM_PRELOAD,
  EXT_MEM_SUPPORTED :        EXT_MEM_SUPPORTED,
  EXT_MEM_BASE :        EXT_MEM_BASE,
  EXT_MEM_RANGE :        EXT_MEM_RANGE,
  CLINT_SUPPORTED :        CLINT_SUPPORTED,
  CLINT_BASE :        CLINT_BASE,
  CLINT_RANGE :        CLINT_RANGE,
  GPIO_SUPPORTED :        GPIO_SUPPORTED,
  GPIO_BASE :        GPIO_BASE,
  GPIO_RANGE :        GPIO_RANGE,
  UART_SUPPORTED :        UART_SUPPORTED,
  UART_BASE :        UART_BASE,
  UART_RANGE :        UART_RANGE,
  PLIC_SUPPORTED :        PLIC_SUPPORTED,
  PLIC_BASE :        PLIC_BASE,
  PLIC_RANGE :        PLIC_RANGE,
  SDC_SUPPORTED :        SDC_SUPPORTED,
  SDC_BASE :        SDC_BASE,
  SDC_RANGE :        SDC_RANGE,
  SPI_SUPPORTED :        SPI_SUPPORTED,
  SPI_BASE :        SPI_BASE,
  SPI_RANGE :        SPI_RANGE,
  GPIO_LOOPBACK_TEST :        GPIO_LOOPBACK_TEST,
  SPI_LOOPBACK_TEST :        SPI_LOOPBACK_TEST,
  UART_PRESCALE :        UART_PRESCALE ,
  PLIC_NUM_SRC :        PLIC_NUM_SRC,
  PLIC_NUM_SRC_LT_32 :        PLIC_NUM_SRC_LT_32,
  PLIC_GPIO_ID :        PLIC_GPIO_ID,
  PLIC_UART_ID :        PLIC_UART_ID,
  PLIC_SPI_ID :        PLIC_SPI_ID,
  PLIC_SDC_ID :        PLIC_SDC_ID,
  BPRED_SUPPORTED :        BPRED_SUPPORTED,
                       /* verilator lint_off ENUMVALUE */
                       // *** definitely need to fix this.
                       // it thinks we are casting from the enum type to BPRED_TYPE.
  BPRED_TYPE :        BPRED_TYPE,
                       /* verilator lint_on ENUMVALUE */
  BPRED_SIZE :        BPRED_SIZE,
  BPRED_NUM_LHR : BPRED_NUM_LHR,                       
  BTB_SIZE :        BTB_SIZE,
  RAS_SIZE :        RAS_SIZE,
  INSTR_CLASS_PRED :  INSTR_CLASS_PRED,
  RADIX :        RADIX,
  DIVCOPIES :        DIVCOPIES,
  ZBA_SUPPORTED :        ZBA_SUPPORTED,
  ZBB_SUPPORTED :        ZBB_SUPPORTED,
  ZBC_SUPPORTED :        ZBC_SUPPORTED,
  ZBS_SUPPORTED :        ZBS_SUPPORTED,
  ZCA_SUPPORTED :        ZCA_SUPPORTED,
  ZCB_SUPPORTED :        ZCB_SUPPORTED,
  ZCD_SUPPORTED :        ZCD_SUPPORTED,
  ZCF_SUPPORTED :        ZCF_SUPPORTED,
  ZBKB_SUPPORTED:        ZBKB_SUPPORTED,
  ZBKC_SUPPORTED:        ZBKC_SUPPORTED,
  ZBKX_SUPPORTED:        ZBKX_SUPPORTED,
  ZKND_SUPPORTED:        ZKND_SUPPORTED,
  ZKNE_SUPPORTED:        ZKNE_SUPPORTED,
  ZKNH_SUPPORTED:        ZKNH_SUPPORTED,
  ZKN_SUPPORTED :        ZKN_SUPPORTED,
  USE_SRAM :        USE_SRAM,
  M_MODE  : M_MODE, 
  S_MODE  : S_MODE, 
  U_MODE  : U_MODE, 
  VPN_SEGMENT_BITS : VPN_SEGMENT_BITS,
  VPN_BITS : VPN_BITS,
  PPN_BITS : PPN_BITS,
  PA_BITS : PA_BITS,
  SVMODE_BITS : SVMODE_BITS,
  ASID_BASE : ASID_BASE,
  ASID_BITS : ASID_BITS,
  NO_TRANSLATE : NO_TRANSLATE,
  SV32 : SV32,
  SV39 : SV39,
  SV48 : SV48,
  A_SUPPORTED : A_SUPPORTED,
  B_SUPPORTED : B_SUPPORTED,
  C_SUPPORTED : C_SUPPORTED,
  D_SUPPORTED : D_SUPPORTED,
  E_SUPPORTED : E_SUPPORTED,
  F_SUPPORTED : F_SUPPORTED,
  I_SUPPORTED : I_SUPPORTED,
  M_SUPPORTED : M_SUPPORTED,
  Q_SUPPORTED : Q_SUPPORTED,
  S_SUPPORTED : S_SUPPORTED,
  U_SUPPORTED : U_SUPPORTED,
  LOG_XLEN : LOG_XLEN,
  PMPCFG_ENTRIES : PMPCFG_ENTRIES,
  Q_LEN : Q_LEN,
  Q_NE : Q_NE,
  Q_NF : Q_NF,
  Q_BIAS : Q_BIAS,
  Q_FMT : Q_FMT,
  D_LEN : D_LEN,
  D_NE : D_NE,
  D_NF : D_NF,
  D_BIAS : D_BIAS,
  D_FMT : D_FMT,
  S_LEN : S_LEN,
  S_NE : S_NE,
  S_NF : S_NF,
  S_BIAS : S_BIAS,
  S_FMT : S_FMT,
  H_LEN : H_LEN,
  H_NE : H_NE,
  H_NF : H_NF,
  H_BIAS : H_BIAS,
  H_FMT : H_FMT,
  FLEN : FLEN,
  LOGFLEN : LOGFLEN,
  NE   : NE  ,
  NF   : NF  ,
  FMT  : FMT ,
  BIAS : BIAS,
  FPSIZES : FPSIZES,
  FMTBITS : FMTBITS,
  LEN1  : LEN1 ,
  NE1   : NE1  ,
  NF1   : NF1  ,
  FMT1  : FMT1 ,
  BIAS1 : BIAS1,
  LEN2  : LEN2 ,
  NE2   : NE2  ,
  NF2   : NF2  ,
  FMT2  : FMT2 ,
  BIAS2 : BIAS2,
  CVTLEN : CVTLEN,
  LLEN : LLEN,
  LOGCVTLEN : LOGCVTLEN,
  FMALEN : FMALEN,
  NORMSHIFTSZ : NORMSHIFTSZ,
  LOGNORMSHIFTSZ : LOGNORMSHIFTSZ,
  LOGR        : LOGR,
  RK          : RK,
  FPDUR       : FPDUR,
  DURLEN      : DURLEN,
  DIVb        : DIVb,
  DIVBLEN     : DIVBLEN,
<<<<<<< HEAD
  INTDIVb     : INTDIVb
};
=======
  RVVI_SYNTH_SUPPORTED : RVVI_SYNTH_SUPPORTED,
  RVVI_INIT_TIME_OUT : RVVI_INIT_TIME_OUT,
  RVVI_PACKET_DELAY : RVVI_PACKET_DELAY
};
>>>>>>> 24609f0b
<|MERGE_RESOLUTION|>--- conflicted
+++ resolved
@@ -200,12 +200,8 @@
   DURLEN      : DURLEN,
   DIVb        : DIVb,
   DIVBLEN     : DIVBLEN,
-<<<<<<< HEAD
-  INTDIVb     : INTDIVb
-};
-=======
+  INTDIVb     : INTDIVb,
   RVVI_SYNTH_SUPPORTED : RVVI_SYNTH_SUPPORTED,
   RVVI_INIT_TIME_OUT : RVVI_INIT_TIME_OUT,
   RVVI_PACKET_DELAY : RVVI_PACKET_DELAY
 };
->>>>>>> 24609f0b
