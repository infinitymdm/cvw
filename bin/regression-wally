--- conflicted
+++ resolved
@@ -446,36 +446,21 @@
     if args.buildroot:
         # addTests(tests_buildrootboot, defaultsim) # non-lockstep with Verilator runs in about 2 hours
         addTests(tests_buildrootbootlockstep, lockstepsim, coverStr, configs) # lockstep with Questa and ImperasDV runs overnight
-<<<<<<< HEAD
     # only run RV64GC tests on in code coverage mode
     if args.ccov:
-        addTestsByDir(f"{archVerifDir}/tests/lockstep/rv64/", "rv64gc", coveragesim, coverStr, configs)
-        addTestsByDir(f"{archVerifDir}/tests/lockstep/priv/rv64/", "rv64gc", coveragesim, coverStr, configs)
-=======
-
-    if args.ccov:  # only run RV64GC tests on Questa in code coverage mode
         addTestsByDir(f"{archVerifDir}/tests/rv64/", "rv64gc", coveragesim, coverStr, configs)
         addTestsByDir(f"{archVerifDir}/tests/priv/rv64/", "rv64gc", coveragesim, coverStr, configs) # doesn't help coverage much dh 4/12/25
->>>>>>> 3909540b
         addTestsByDir(WALLY+"/tests/coverage/", "rv64gc", coveragesim, coverStr, configs)
         # Extra tests from riscv-arch-test that should be run as part of the functional coverage suite
         addTestsByDir(f"{WALLY}/tests/riscof/work/riscv-arch-test/rv64i_m/pmp", "rv64gc", coveragesim, coverStr, configs)
         addTestsByDir(f"{WALLY}/tests/riscof/work/wally-riscv-arch-test/rv64i_m/privilege", "rv64gc", coveragesim, coverStr, configs)
         # addTestsByDir(f"{WALLY}/tests/riscof/work/riscv-arch-test/rv64i_m/F", "rv64gc", coveragesim, coverStr, configs) # doesn't help fdivsqrt coverage 4/3/2025
-<<<<<<< HEAD
     # run tests in lockstep in functional coverage mode
     if args.fcov:
-        addTestsByDir(f"{archVerifDir}/tests/lockstep/rv32/", "rv32gc", coveragesim, coverStr, configs, lockstepMode=1)
-        addTestsByDir(f"{archVerifDir}/tests/lockstep/rv64/", "rv64gc", coveragesim, coverStr, configs, lockstepMode=1)
-        addTestsByDir(f"{archVerifDir}/tests/lockstep/priv/rv32/", "rv32gc", coveragesim, coverStr, configs, lockstepMode=1)
-        addTestsByDir(f"{archVerifDir}/tests/lockstep/priv/rv64/", "rv64gc", coveragesim, coverStr, configs, lockstepMode=1)
-=======
-    elif args.fcov:  # run tests in lockstep in functional coverage mode
         addTestsByDir(f"{archVerifDir}/tests/rv32/", "rv32gc", coveragesim, coverStr, configs, lockstepMode=1)
         addTestsByDir(f"{archVerifDir}/tests/rv64/", "rv64gc", coveragesim, coverStr, configs, lockstepMode=1)
         addTestsByDir(f"{archVerifDir}/tests/priv/rv32/", "rv32gc", coveragesim, coverStr, configs, lockstepMode=1)
         addTestsByDir(f"{archVerifDir}/tests/priv/rv64/", "rv64gc", coveragesim, coverStr, configs, lockstepMode=1)
->>>>>>> 3909540b
         # Extra tests from riscv-arch-test that should be run as part of the functional coverage suite
         addTestsByDir(f"{WALLY}/tests/riscof/work/riscv-arch-test/rv32i_m/vm_sv32", "rv32gc", coveragesim, coverStr, configs, lockstepMode=1)
         # addTestsByDir(f"{WALLY}/tests/riscof/work/riscv-arch-test/rv32i_m/pmp32", "rv32gc", coveragesim, coverStr, configs, lockstepMode=1) TODO: Add when working in lockstep
