--- conflicted
+++ resolved
@@ -33,11 +33,7 @@
                     "arch32i", "arch32priv", "arch32c",  "arch32m", "arch32a_amo", "arch32zifencei", "arch32zicond", 
                     "arch32zba", "arch32zbb", "arch32zbc", "arch32zbs", "arch32zfh", "arch32zfh_fma", 
                     "arch32zfh_divsqrt", "arch32zfaf", "arch32zfad", "wally32a_lrsc", "wally32priv", "wally32periph", "arch32zcb",
-<<<<<<< HEAD
-                    "arch32zbkb", "arch32zbkc", "arch32zbkx", "arch32zknd", "arch32zkne", "arch32zknh", "arch32vm_sv32", "arch32pmp"]], 
-=======
                     "arch32zbkb", "arch32zbkc", "arch32zbkx", "arch32zknd", "arch32zkne", "arch32zknh", "arch32vm_sv32", "arch32pmp"]],
->>>>>>> 528ecfb6
         ["rv64i", ["arch64i"]]
         ]
 
