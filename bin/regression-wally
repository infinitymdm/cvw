--- conflicted
+++ resolved
@@ -455,14 +455,7 @@
     elif '--nightly' in sys.argv:
         TIMEOUT_DUR = 60*1440 # 1 day
     elif '--testfloat' in sys.argv:
-<<<<<<< HEAD
-        TIMEOUT_DUR = 60*60 # seconds
-    elif '--soc' in sys.argv:
-        TIMEOUT_DUR = 10*60 # seconds
-        # Don't run buildroot because soc is based on rv64gc
-=======
         TIMEOUT_DUR = 30*60 # seconds
->>>>>>> b0f5fbe4
     else:
         TIMEOUT_DUR = 10*60 # seconds
 
