--- conflicted
+++ resolved
@@ -80,15 +80,9 @@
     my $base = "$ENV{WALLY}/config/$basederiv{$key}/config.vh";
     if (! -e $base) {
         $base = "$ENV{WALLY}/config/deriv/$basederiv{$key}/config.vh";
-<<<<<<< HEAD
-        if (! -e $base) {
-            die("Unable to find base config $base for $key\n");
-        }
-=======
         #if (! -e $base) {
         #    die("Unable to find base config $base for $key\n");
         #}
->>>>>>> f146b0f0
     }
     system("cp $base $configunmod");
     open(my $unmod, $configunmod) or die "Could not open file '$configunmod' $!";
