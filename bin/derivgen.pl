--- conflicted
+++ resolved
@@ -1,8 +1,4 @@
-<<<<<<< HEAD
-#!/usr/bin/env perl -w
-=======
-#!/usr/bin/perl -W
->>>>>>> 15b23ceb
+#!/usr/bin/env -S perl -w
 
 ###########################################
 ## derivgen.pl
