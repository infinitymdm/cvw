#
# Synthesis Synopsys Flow
# james.stine@okstate.edu 27 Sep 2015
#

# Enables name mapping
saif_map -start

# get outputDir from environment (Makefile)
set outputDir $::env(OUTPUTDIR)
set cfgName $::env(CONFIG)
# Config
set hdl_src "../pipelined/src"
set cfg "${hdl_src}/../config/${cfgName}/wally-config.vh"

eval file copy -force ${cfg} {hdl/}
eval file copy -force ${cfg} $outputDir
eval file copy -force [glob ${hdl_src}/../config/shared/*.vh] {hdl/}
eval file copy -force [glob ${hdl_src}/*/*.sv] {hdl/}
eval file copy -force [glob ${hdl_src}/*/flop/*.sv] {hdl/}

# Verilog files
set my_verilog_files [glob hdl/*]

# Set toplevel
set my_toplevel $::env(DESIGN)

# Set number of significant digits
set report_default_significant_digits 6

# V(HDL) Unconnectoed Pins Output
set verilogout_show_unconnected_pins "true"
set vhdlout_show_unconnected_pins "true"

# Due to parameterized Verilog must use analyze/elaborate and not 
# read_verilog/vhdl (change to pull in Verilog and/or VHDL)
#
define_design_lib WORK -path ./WORK
analyze -f sverilog -lib WORK $my_verilog_files

#
# Added if you had any VHDL
# analyze -f vhdl -lib WORK $my_vhdl_files
#
elaborate $my_toplevel -lib WORK 

# Set the current_design 
current_design $my_toplevel
link

# Reset all constraints 
reset_design

# SAIF power prediction (optional)
# set_power_prediction 

# Power Dissipation Analysis
# read_saif -input vcd/mult.saif -instance_name stimulus/dut -auto_map_names -verbose

# Set reset false path
set_false_path -from [get_ports reset]

# Set Frequency in [MHz] or [ps]
set my_clock_pin clk
set my_uncertainty 0.0
set my_clk_freq_MHz $::env(FREQ)
set my_period [expr 1000.0 / $my_clk_freq_MHz]

# Create clock object 
set find_clock [ find port [list $my_clock_pin] ]
if {  $find_clock != [list] } {
    echo "Found clock!"
    set my_clk $my_clock_pin
    create_clock -period $my_period $my_clk
    set_clock_uncertainty $my_uncertainty [get_clocks $my_clk]
} else {
    echo "Did not find clock! Design is probably combinational!"
    set my_clk vclk
    create_clock -period $my_period -name $my_clk
}

# Partitioning - flatten or hierarchically synthesize
# ungroup -all -flatten -simple_names

# Set input pins except clock
set all_in_ex_clk [remove_from_collection [all_inputs] [get_ports $my_clk]]

# Specifies delays be propagated through the clock network
# set_propagated_clock [get_clocks $my_clk]

# Setting constraints on input ports 
<<<<<<< HEAD
#set_driving_cell  -lib_cell scc9gena_dfxbp_1 -pin Q $all_in_ex_clk
if {$tech == "130"} {
    set_driving_cell  -lib_cell sky130_osu_sc_12T_ms__dff_1 -pin Q $all_in_ex_clk
} elseif {$tech == "90"} {
    set_driving_cell  -lib_cell scc9gena_dfxbp_1 -pin Q $all_in_ex_clk
}
=======
# set_driving_cell  -lib_cell scc9gena_dfxbp_1 -pin Q $all_in_ex_clk
set_driving_cell  -lib_cell sky130_osu_sc_12T_ms__dff_1 -pin Q $all_in_ex_clk
>>>>>>> 216e050e

# Set input/output delay
set_input_delay 0.0 -max -clock $my_clk $all_in_ex_clk
set_output_delay 0.0 -max -clock $my_clk [all_outputs]

# Setting load constraint on output ports 
<<<<<<< HEAD
#set_load [expr [load_of scc9gena_tt_1.2v_25C/scc9gena_dfxbp_1/D] * 1] [all_outputs]
if {$tech == "130"} {
    set_load [expr [load_of sky130_osu_sc_12T_ms_TT_1P8_25C.ccs/sky130_osu_sc_12T_ms__dff_1/D] * 1] [all_outputs]
} elseif {$tech == "90"} {
    set_load [expr [load_of scc9gena_tt_1.2v_25C/scc9gena_dfxbp_1/D] * 1] [all_outputs]
}

=======
# set_load [expr [load_of scc9gena_tt_1.2v_25C/scc9gena_dfxbp_1/D] * 1] [all_outputs]
set_load [expr [load_of sky130_osu_sc_12T_ms_TT_1P8_25C.ccs/sky130_osu_sc_12T_ms__dff_1/D] * 1] [all_outputs]
>>>>>>> 216e050e

# Set the wire load model 
set_wire_load_mode "top"

# Attempt Area Recovery - if looking for minimal area
# set_max_area 2000

# Set fanout
set_max_fanout 6 $all_in_ex_clk

# Fix hold time violations
#set_fix_hold [all_clocks]

# Deal with constants and buffers to isolate ports
set_fix_multiple_port_nets -all -buffer_constants

# setting up the group paths to find out the required timings
# group_path -name OUTPUTS -to [all_outputs]
# group_path -name INPUTS -from [all_inputs] 
# group_path -name COMBO -from [all_inputs] -to [all_outputs]

# Save Unmapped Design
set filename [format "%s%s%s%s" $outputDir "/unmapped/" $my_toplevel ".ddc"]
write_file -format ddc -hierarchy -o $filename

# Compile statements
compile_ultra -no_seq_output_inversion -no_boundary_optimization

# Eliminate need for assign statements (yuck!)
set verilogout_no_tri true
set verilogout_equation false

# setting to generate output files
set write_v    1        ;# generates structual netlist
set write_sdc  1	;# generates synopsys design constraint file for p&r
set write_ddc  1	;# compiler file in ddc format
set write_sdf  1	;# sdf file for backannotated timing sim
set write_pow  1 	;# genrates estimated power report
set write_rep  1	;# generates estimated area and timing report
set write_cst  1        ;# generate report of constraints
set write_hier 1        ;# generate hierarchy report

# Report Constraint Violators
set filename [format "%s%s%s%s" $outputDir "/reports/" $my_toplevel "_constraint_all_violators.rpt"]
redirect $filename {report_constraint -all_violators}

# Check design
redirect $outputDir/reports/check_design.rpt { check_design }

# Report Final Netlist (Hierarchical)
set filename [format "%s%s%s%s" $outputDir "/mapped/" $my_toplevel ".vh"]
write_file -f verilog -hierarchy -output $filename

set filename [format "%s%s%s%s" $outputDir "/mapped/" $my_toplevel ".sdc"]
write_sdc $filename

set filename [format "%s%s%s%s" $outputDir  "/mapped/" $my_toplevel ".ddc"]
write_file -format ddc -hierarchy -o $filename

set filename [format "%s%s%s%s" $outputDir "/mapped/" $my_toplevel ".sdf"]
write_sdf $filename

# QoR
set filename [format "%s%s%s%s"  $outputDir "/reports/" $my_toplevel "_qor.rep"]
redirect $filename { report_qor }

# Report Timing
set filename [format "%s%s%s%s" $outputDir "/reports/" $my_toplevel "_reportpath.rep"]
redirect $filename { report_path_group }

set filename [format "%s%s%s%s" $outputDir "/reports/" $my_toplevel "_report_clock.rep"]
redirect $filename { report_clock }

set filename [format "%s%s%s%s" $outputDir  "/reports/" $my_toplevel "_timing.rep"]
redirect $filename { report_timing -capacitance -transition_time -nets -nworst 1 }

set filename [format "%s%s%s%s" $outputDir  "/reports/" $my_toplevel "_per_module_timing.rep"]
redirect -append $filename { echo "\n\n\n//////////////// Critical paths through ifu ////////////////\n\n\n" }
redirect -append $filename { report_timing -capacitance -transition_time -nets -through {ifu/*} -nworst 1 }
redirect -append $filename { echo "\n\n\n//////////////// Critical paths through ieu ////////////////\n\n\n" }
redirect -append $filename { report_timing -capacitance -transition_time -nets -through {ieu/*} -nworst 1 } 
redirect -append $filename { echo "\n\n\n//////////////// Critical paths through lsu ////////////////\n\n\n" }
redirect -append $filename { report_timing -capacitance -transition_time -nets -through {lsu/*} -nworst 1 } 
redirect -append $filename { echo "\n\n\n//////////////// Critical paths through ebu (ahblite) ////////////////\n\n\n" }
redirect -append $filename { report_timing -capacitance -transition_time -nets -through {ebu/*} -nworst 1 } 
redirect -append $filename { echo "\n\n\n//////////////// Critical paths through mdu ////////////////\n\n\n" }
redirect -append $filename { report_timing -capacitance -transition_time -nets -through {mdu/*} -nworst 1 } 
redirect -append $filename { echo "\n\n\n//////////////// Critical paths through hzu ////////////////\n\n\n" }
redirect -append $filename { report_timing -capacitance -transition_time -nets -through {hzu/*} -nworst 1 } 
redirect -append $filename { echo "\n\n\n//////////////// Critical paths through priv ////////////////\n\n\n" }
redirect -append $filename { report_timing -capacitance -transition_time -nets -through {priv/*} -nworst 1 } 
redirect -append $filename { echo "\n\n\n//////////////// Critical paths through fpu ////////////////\n\n\n" }
redirect -append $filename { report_timing -capacitance -transition_time -nets -through {fpu/*} -nworst 1 }

set filename [format "%s%s%s%s" $outputDir  "/reports/" $my_toplevel "_mdu_timing.rep"]
redirect -append $filename { echo "\n\n\n//////////////// Critical paths through entire mdu ////////////////\n\n\n" }
redirect -append $filename { report_timing -capacitance -transition_time -nets -through {mdu/*} -nworst 1 }
redirect -append $filename { echo "\n\n\n//////////////// Critical paths through multiply unit ////////////////\n\n\n" }
redirect -append $filename { report_timing -capacitance -transition_time -nets -through {mdu/genblk1.mul/*} -nworst 1 }
redirect -append $filename { echo "\n\n\n//////////////// Critical paths through redundant multiplier ////////////////\n\n\n" }
redirect -append $filename { report_timing -capacitance -transition_time -nets -through {mdu/genblk1.mul/bigmul/*} -nworst 1 }
redirect -append $filename { echo "\n\n\n//////////////// Critical path through ProdM (mul output) ////////////////\n\n\n" }
redirect -append $filename { report_timing -capacitance -transition_time -nets -through {mdu/genblk1.ProdM} -nworst 1 }
redirect -append $filename { echo "\n\n\n//////////////// Critical path through PP0E (mul partial product) ////////////////\n\n\n" }
redirect -append $filename { report_timing -capacitance -transition_time -nets -through {mdu/genblk1.mul/PP0E} -nworst 1 }
redirect -append $filename { echo "\n\n\n//////////////// Critical paths through divide unit ////////////////\n\n\n" }
redirect -append $filename { report_timing -capacitance -transition_time -nets -through {mdu/genblk1.div/*} -nworst 1 }
redirect -append $filename { echo "\n\n\n//////////////// Critical path through QuotM (div output) ////////////////\n\n\n" }
redirect -append $filename { report_timing -capacitance -transition_time -nets -through {mdu/genblk1.QuotM} -nworst 1 }
redirect -append $filename { echo "\n\n\n//////////////// Critical path through RemM (div output) ////////////////\n\n\n" }
redirect -append $filename { report_timing -capacitance -transition_time -nets -through {mdu/genblk1.RemM} -nworst 1 }
redirect -append $filename { echo "\n\n\n//////////////// Critical path through div/WNextE ////////////////\n\n\n" }
redirect -append $filename { report_timing -capacitance -transition_time -nets -through {mdu/genblk1.div/WNextE} -nworst 1 }
redirect -append $filename { echo "\n\n\n//////////////// Critical path through div/XQNextE ////////////////\n\n\n" }
redirect -append $filename { report_timing -capacitance -transition_time -nets -through {mdu/genblk1.div/XQNextE} -nworst 1 }
redirect -append $filename { echo "\n\n\n//////////////// Critical path through div/DAbsBE ////////////////\n\n\n" }
redirect -append $filename { report_timing -capacitance -transition_time -nets -through {mdu/genblk1.div/DAbsBE} -nworst 1 }

# set filename [format "%s%s%s%s" $outputDir  "/reports/" $my_toplevel "_fpu_timing.rep"]
# redirect $filename { echo "\n\n\n//////////////// Critical paths through fma ////////////////\n\n\n" }
# redirect -append $filename { report_timing -capacitance -transition_time -nets -through {fpu/fpu.fma/*} -nworst 1 }
# redirect -append $filename { echo "\n\n\n//////////////// Critical paths through fpdiv ////////////////\n\n\n" }
# redirect -append $filename { report_timing -capacitance -transition_time -nets -through {fpu/fpu.fdivsqrt/*} -nworst 1 }
# redirect -append $filename { echo "\n\n\n//////////////// Critical paths through faddcvt ////////////////\n\n\n" }
# redirect -append $filename { report_timing -capacitance -transition_time -nets -through {fpu/fpu.faddcvt/*} -nworst 1 }

set filename [format "%s%s%s%s" $outputDir  "/reports/" $my_toplevel "_ifu_timing.rep"]
redirect -append $filename { echo "\n\n\n//////////////// Critical path through PCF ////////////////\n\n\n" }
redirect -append $filename { report_timing -capacitance -transition_time -nets -through {ifu/PCF} -nworst 1 }
redirect -append $filename { echo "\n\n\n//////////////// Critical path through PCNextF ////////////////\n\n\n" }
redirect -append $filename { report_timing -capacitance -transition_time -nets -through {ifu/PCNextF} -nworst 1 }
redirect -append $filename { echo "\n\n\n//////////////// Critical path through FinalInstrRawF ////////////////\n\n\n" }
redirect -append $filename { report_timing -capacitance -transition_time -nets -through {ifu/FinalInstrRawF} -nworst 1 }
redirect -append $filename { echo "\n\n\n//////////////// Critical path through InstrD ////////////////\n\n\n" }
redirect -append $filename { report_timing -capacitance -transition_time -nets -through {ifu/decomp/InstrD} -nworst 1 }

set filename [format "%s%s%s%s" $outputDir  "/reports/" $my_toplevel "_stall_flush_timing.rep"]
redirect -append $filename { echo "\n\n\n//////////////// Critical path through StallD ////////////////\n\n\n" }
redirect -append $filename { report_timing -capacitance -transition_time -nets -through {ieu/StallD} -nworst 1 }
redirect -append $filename { echo "\n\n\n//////////////// Critical path through StallE ////////////////\n\n\n" }
redirect -append $filename { report_timing -capacitance -transition_time -nets -through {ieu/StallE} -nworst 1 }
redirect -append $filename { echo "\n\n\n//////////////// Critical path through StallM ////////////////\n\n\n" }
redirect -append $filename { report_timing -capacitance -transition_time -nets -through {ieu/StallM} -nworst 1 }
redirect -append $filename { echo "\n\n\n//////////////// Critical path through StallW ////////////////\n\n\n" }
redirect -append $filename { report_timing -capacitance -transition_time -nets -through {ieu/StallW} -nworst 1 }
redirect -append $filename { echo "\n\n\n//////////////// Critical path through FlushD ////////////////\n\n\n" }
redirect -append $filename { report_timing -capacitance -transition_time -nets -through {ieu/FlushD} -nworst 1 }
redirect -append $filename { echo "\n\n\n//////////////// Critical path through FlushE ////////////////\n\n\n" }
redirect -append $filename { report_timing -capacitance -transition_time -nets -through {ieu/FlushE} -nworst 1 }
redirect -append $filename { echo "\n\n\n//////////////// Critical path through FlushM ////////////////\n\n\n" }
redirect -append $filename { report_timing -capacitance -transition_time -nets -through {ieu/FlushM} -nworst 1 }
redirect -append $filename { echo "\n\n\n//////////////// Critical path through FlushW ////////////////\n\n\n" }
redirect -append $filename { report_timing -capacitance -transition_time -nets -through {ieu/FlushW} -nworst 1 }

set filename [format "%s%s%s%s" $outputDir  "/reports/" $my_toplevel "_ieu_timing.rep"]
redirect -append $filename { echo "\n\n\n//////////////// Critical path through datapath/RD1D ////////////////\n\n\n" }
redirect -append $filename { report_timing -capacitance -transition_time -nets -through {ieu/dp/RD1D} -nworst 1 }
redirect -append $filename { echo "\n\n\n//////////////// Critical path through datapath/RD2D ////////////////\n\n\n" }
redirect -append $filename { report_timing -capacitance -transition_time -nets -through {ieu/dp/RD2D} -nworst 1 }
redirect -append $filename { echo "\n\n\n//////////////// Critical path through datapath/PreSrcAE ////////////////\n\n\n" }
redirect -append $filename { report_timing -capacitance -transition_time -nets -through {ieu/dp/PreSrcAE} -nworst 1 }
redirect -append $filename { echo "\n\n\n//////////////// Critical path through datapath/SrcAE ////////////////\n\n\n" }
redirect -append $filename { report_timing -capacitance -transition_time -nets -through {ieu/dp/SrcAE} -nworst 1 }
redirect -append $filename { echo "\n\n\n//////////////// Critical path through datapath/ALUResultE ////////////////\n\n\n" }
redirect -append $filename { report_timing -capacitance -transition_time -nets -through {ieu/dp/ALUResultE} -nworst 1 }
redirect -append $filename { echo "\n\n\n//////////////// Critical path through datapath/WriteDataE ////////////////\n\n\n" }
redirect -append $filename { report_timing -capacitance -transition_time -nets -through {ieu/dp/WriteDataE} -nworst 1 }
redirect -append $filename { echo "\n\n\n//////////////// Critical path through dataphath/ResultM ////////////////\n\n\n" }
redirect -append $filename { report_timing -capacitance -transition_time -nets -through {ieu/dp/ResultM} -nworst 1 }
redirect -append $filename { echo "\n\n\n//////////////// Critical path through datapath/WriteDataW ////////////////\n\n\n" }
redirect -append $filename { report_timing -capacitance -transition_time -nets -through {ieu/dp/WriteDataW} -nworst 1 }
redirect -append $filename { echo "\n\n\n//////////////// Critical path through datapath/ReadDataM ////////////////\n\n\n" }
redirect -append $filename { report_timing -capacitance -transition_time -nets -through {ieu/dp/ReadDataM} -nworst 1 }

set filename [format "%s%s%s%s" $outputDir  "/reports/" $my_toplevel "_fpu_timing.rep"]
redirect -append $filename { echo "\n\n\n//////////////// Critical paths through fma ////////////////\n\n\n" }
redirect -append $filename { report_timing -capacitance -transition_time -nets -through {fpu/fpu.fma/*} -nworst 1 }
redirect -append $filename { echo "\n\n\n//////////////// Critical paths through fpdiv ////////////////\n\n\n" }
redirect -append $filename { report_timing -capacitance -transition_time -nets -through {fpu/fpu.fdivsqrt/*} -nworst 1 }
redirect -append $filename { echo "\n\n\n//////////////// Critical paths through faddcvt ////////////////\n\n\n" }
redirect -append $filename { report_timing -capacitance -transition_time -nets -through {fpu/fpu.faddcvt/*} -nworst 1 }
redirect -append $filename { echo "\n\n\n//////////////// Critical paths through FMAResM ////////////////\n\n\n" }
redirect -append $filename { report_timing -capacitance -transition_time -nets -through {fpu/fpu.FMAResM} -nworst 1 }
redirect -append $filename { echo "\n\n\n//////////////// Critical paths through FDivResM ////////////////\n\n\n" }
redirect -append $filename { report_timing -capacitance -transition_time -nets -through {fpu/fpu.FDivResM} -nworst 1 }
redirect -append $filename { echo "\n\n\n//////////////// Critical paths through FResE ////////////////\n\n\n" }
redirect -append $filename { report_timing -capacitance -transition_time -nets -through {fpu/fpu.FResE} -nworst 1 }
redirect -append $filename { echo "\n\n\n//////////////// Critical paths through fma/SumE ////////////////\n\n\n" }
redirect -append $filename { report_timing -capacitance -transition_time -nets -through {fpu/fpu.fma/SumE} -nworst 1 }
redirect -append $filename { echo "\n\n\n//////////////// Critical paths through fma/ProdExpE ////////////////\n\n\n" }
redirect -append $filename { report_timing -capacitance -transition_time -nets -through {fpu/fpu.fma/ProdExpE} -nworst 1 }

set filename [format "%s%s%s%s" $outputDir  "/reports/" $my_toplevel "_mmu_timing.rep"]
redirect -append $filename { echo "\n\n\n//////////////// Critical paths through immu/physicaladdress ////////////////\n\n\n" }
redirect -append $filename { report_timing -capacitance -transition_time -nets -through {ifu/immu/PhysicalAddress} -nworst 1 }
redirect -append $filename { echo "\n\n\n//////////////// Critical paths through dmmu/physicaladdress ////////////////\n\n\n" }
redirect -append $filename { report_timing -capacitance -transition_time -nets -through {lsu/dmmu/PhysicalAddress} -nworst 1 }

set filename [format "%s%s%s%s" $outputDir  "/reports/" $my_toplevel "_priv_timing.rep"]
redirect -append $filename { echo "\n\n\n//////////////// Critical paths through priv/TrapM ////////////////\n\n\n" }
redirect -append $filename { report_timing -capacitance -transition_time -nets -through {priv/TrapM} -nworst 1 }
redirect -append $filename { echo "\n\n\n//////////////// Critical paths through priv/CSRReadValM ////////////////\n\n\n" }
redirect -append $filename { report_timing -capacitance -transition_time -nets -through {priv/csr/CSRReadValM} -nworst 1 }
redirect -append $filename { echo "\n\n\n//////////////// Critical paths through priv/CSRReadValW ////////////////\n\n\n" }
redirect -append $filename { report_timing -capacitance -transition_time -nets -through {priv/CSRReadValW} -nworst 1 }


set filename [format "%s%s%s%s" $outputDir  "/reports/" $my_toplevel "_min_timing.rep"]
redirect $filename { report_timing -delay min }

set filename [format "%s%s%s%s" $outputDir  "/reports/" $my_toplevel "_area.rep"]
redirect $filename { report_area -hierarchy -nosplit -physical -designware}

set filename [format "%s%s%s%s" $outputDir  "/reports/" $my_toplevel "_cell.rep"]
redirect $filename { report_cell [get_cells -hier *] }

set filename [format "%s%s%s%s" $outputDir  "/reports/" $my_toplevel "_power.rep"]
redirect $filename { report_power -hierarchy -levels 1 }

set filename [format "%s%s%s%s" $outputDir  "/reports/" $my_toplevel "_constraint.rep"]
redirect $filename { report_constraint }

set filename [format "%s%s%s%s" $outputDir  "/reports/" $my_toplevel "_hier.rep"]
redirect $filename { report_hierarchy }

#Quit
quit <|MERGE_RESOLUTION|>--- conflicted
+++ resolved
@@ -89,35 +89,24 @@
 # set_propagated_clock [get_clocks $my_clk]
 
 # Setting constraints on input ports 
-<<<<<<< HEAD
 #set_driving_cell  -lib_cell scc9gena_dfxbp_1 -pin Q $all_in_ex_clk
 if {$tech == "130"} {
     set_driving_cell  -lib_cell sky130_osu_sc_12T_ms__dff_1 -pin Q $all_in_ex_clk
 } elseif {$tech == "90"} {
     set_driving_cell  -lib_cell scc9gena_dfxbp_1 -pin Q $all_in_ex_clk
 }
-=======
-# set_driving_cell  -lib_cell scc9gena_dfxbp_1 -pin Q $all_in_ex_clk
-set_driving_cell  -lib_cell sky130_osu_sc_12T_ms__dff_1 -pin Q $all_in_ex_clk
->>>>>>> 216e050e
 
 # Set input/output delay
 set_input_delay 0.0 -max -clock $my_clk $all_in_ex_clk
 set_output_delay 0.0 -max -clock $my_clk [all_outputs]
 
 # Setting load constraint on output ports 
-<<<<<<< HEAD
 #set_load [expr [load_of scc9gena_tt_1.2v_25C/scc9gena_dfxbp_1/D] * 1] [all_outputs]
 if {$tech == "130"} {
     set_load [expr [load_of sky130_osu_sc_12T_ms_TT_1P8_25C.ccs/sky130_osu_sc_12T_ms__dff_1/D] * 1] [all_outputs]
 } elseif {$tech == "90"} {
     set_load [expr [load_of scc9gena_tt_1.2v_25C/scc9gena_dfxbp_1/D] * 1] [all_outputs]
 }
-
-=======
-# set_load [expr [load_of scc9gena_tt_1.2v_25C/scc9gena_dfxbp_1/D] * 1] [all_outputs]
-set_load [expr [load_of sky130_osu_sc_12T_ms_TT_1P8_25C.ccs/sky130_osu_sc_12T_ms__dff_1/D] * 1] [all_outputs]
->>>>>>> 216e050e
 
 # Set the wire load model 
 set_wire_load_mode "top"
