///////////////////////////////////////////
// fpu.sv
//
// Written: me@KatherineParry.com, James Stine, Brett Mathis, David Harris
// Modified: 6/23/2021
//
// Purpose: Floating Point Unit Top-Level Interface
// 
// Documentation: RISC-V System on Chip Design Chapter 13
//
// A component of the CORE-V-WALLY configurable RISC-V project.
// https://github.com/openhwgroup/cvw
// 
// Copyright (C) 2021-23 Harvey Mudd College & Oklahoma State University
//
// SPDX-License-Identifier: Apache-2.0 WITH SHL-2.1
//
// Licensed under the Solderpad Hardware License v 2.1 (the “License”); you may not use this file 
// except in compliance with the License, or, at your option, the Apache License version 2.0. You 
// may obtain a copy of the License at
//
// https://solderpad.org/licenses/SHL-2.1/
//
// Unless required by applicable law or agreed to in writing, any work distributed under the 
// License is distributed on an “AS IS” BASIS, WITHOUT WARRANTIES OR CONDITIONS OF ANY KIND, 
// either express or implied. See the License for the specific language governing permissions 
// and limitations under the License.
////////////////////////////////////////////////////////////////////////////////////////////////

module fpu import cvw::*;  #(parameter cvw_t P) (
  input  logic                 clk,
  input  logic                 reset,
  // Hazards
  input  logic                 StallE, StallM, StallW,             // stall signals (from HZU)
  input  logic                 FlushE, FlushM, FlushW,             // flush signals (from HZU)
  output logic                 FPUStallD,                          // Stall the decode stage (To HZU)
  output logic                 FDivBusyE,                          // Is the divide/sqrt unit busy (stall execute stage) (to HZU)
  // CSRs                                                  
  input  logic [1:0]           STATUS_FS,                          // Is floating-point enabled? (From privileged unit)
  input  logic [2:0]           FRM_REGW,                           // Rounding mode (from CSR)
  // Decode stage                                          
  input  logic [31:0]          InstrD,                             // instruction (from IFU)
  // Execute stage                                         
  input  logic [2:0]           Funct3E,                            // Funct fields of instruction specify type of operations
  input  logic                 IntDivE, W64E,                      // Integer division on FPU
  input  logic [P.XLEN-1:0]    ForwardedSrcAE, ForwardedSrcBE,     // Integer input for convert, move, and int div (from IEU)
  input  logic [4:0]           RdE,                                // which FP register to write to (from IEU)
  output logic                 FWriteIntE,                         // integer register write enable (to IEU)
  output logic                 FCvtIntE,                           // Convert to int (to IEU)
  // Memory stage                                          
  input  logic [2:0]           Funct3M,                            // Funct fields of instruction specify type of operations
  input  logic [4:0]           RdM,                                // which FP register to write to (from IEU)
  output logic                 FRegWriteM,                         // FP register write enable (to privileged unit)
  output logic                 FpLoadStoreM,                       // Fp load instruction? (to LSU)
  output logic [P.FLEN-1:0]    FWriteDataM,                        // Data to be written to memory (to LSU) 
  output logic [P.XLEN-1:0]    FIntResM,                           // data to be written to integer register (to IEU)
  output logic                 IllegalFPUInstrD,                   // Is the instruction an illegal fpu instruction (to IFU)
  output logic [4:0]           SetFflagsM,                         // FPU flags (to privileged unit)
  // Writeback stage                                       
  input  logic [4:0]           RdW,                                // which FP register to write to (from IEU)
  input  logic [P.FLEN-1:0]    ReadDataW,                          // Read data (from LSU)
  output logic [P.XLEN-1:0]    FCvtIntResW,                        // convert result to to be written to integer register (to IEU)
  output logic                 FCvtIntW,                           // select FCvtIntRes (to IEU)
  output logic [P.XLEN-1:0]    FIntDivResultW                      // Result from integer division (to IEU)
);

  // RISC-V FPU specifics:
  //    - multiprecision support uses NAN-boxing, putting 1's in unused msbs
  //    - RISC-V detects underflow after rounding

  // control signals
  logic                        FRegWriteW;                         // FP register write enable
  logic [2:0]                  FrmE, FrmM;                         // FP rounding mode
  logic [P.FMTBITS-1:0]        FmtE, FmtM;                         // FP precision 0-single 1-double
  logic                        FDivStartE, IDivStartE;             // Start division or squareroot
  logic                        FWriteIntM;                         // Write to integer register
  logic [1:0]                  ForwardXE, ForwardYE, ForwardZE;    // forwarding mux control signals
  logic [2:0]                  OpCtrlE, OpCtrlM;                   // Select which operation to do in each component
  logic [1:0]                  FResSelE, FResSelM, FResSelW;       // Select one of the results that finish in the memory stage
  logic [1:0]                  PostProcSelE, PostProcSelM;         // select result in the post processing unit
  logic [4:0]                  Adr1D, Adr2D, Adr3D;                // register adresses of each input
  logic [4:0]                  Adr1E, Adr2E, Adr3E;                // register adresses of each input
  logic                        XEnD, YEnD, ZEnD;                   // X, Y, Z inputs used for current operation
  logic                        XEnE, YEnE, ZEnE;                   // X, Y, Z inputs used for current operation
  logic                        FRegWriteE;                         // Write floating-point register
  logic                        FPUActiveE;                         // FP instruction being executed
  logic                        ZfaE, ZfaM;                         // Zfa variants of instructions (fli, fminm, fmaxm, fround, froundnx, fleq, fltq, fmvh, fmvp, fcvtmod.w.d)
  logic                        ZfaFRoundNXE;                       // Zfa froundnx variant

  // regfile signals
  logic [P.FLEN-1:0]           FRD1D, FRD2D, FRD3D;                // Read Data from FP register - decode stage
  logic [P.FLEN-1:0]           FRD1E, FRD2E, FRD3E;                // Read Data from FP register - execute stage
  logic [P.FLEN-1:0]           XE;                                 // Input 1 to the various units (after forwarding)
  logic [P.XLEN-1:0]           IntSrcXE;                           // Input 1 to the various units (after forwarding)
  logic [P.FLEN-1:0]           PreYE, YE;                          // Input 2 to the various units (after forwarding)
  logic [P.FLEN-1:0]           PreZE, ZE;                          // Input 3 to the various units (after forwarding)

  // unpacking signals
  logic                        XsE, YsE, ZsE;                      // input's sign - execute stage
  logic                        XsM, YsM;                           // input's sign - memory stage
  logic [P.NE-1:0]             XeE, YeE, ZeE;                      // input's exponent - execute stage
  logic [P.NE-1:0]             ZeM;                                // input's exponent - memory stage
  logic [P.NF:0]               XmE, YmE, ZmE;                      // input's significand - execute stage
  logic [P.NF:0]               XmM, YmM, ZmM;                      // input's significand - memory stage
  logic                        XNaNE, YNaNE, ZNaNE;                // is the input a NaN - execute stage
  logic                        XNaNM, YNaNM, ZNaNM;                // is the input a NaN - memory stage
  logic                        XSNaNE, YSNaNE, ZSNaNE;             // is the input a signaling NaN - execute stage
  logic                        XSNaNM, YSNaNM, ZSNaNM;             // is the input a signaling NaN - memory stage
  logic                        XSubnormE;                          // is the input subnormal
  logic                        XZeroE, YZeroE, ZZeroE;             // is the input zero - execute stage
  logic                        XZeroM, YZeroM;                     // is the input zero - memory stage
  logic                        XInfE, YInfE, ZInfE;                // is the input infinity - execute stage
  logic                        XInfM, YInfM, ZInfM;                // is the input infinity - memory stage
  logic                        XExpMaxE;                           // is the exponent all ones (max value)
  logic [P.FLEN-1:0]           XPostBoxE;                          // X after fixing bad NaN box.  Needed for 1-input operations
  logic [P.NE-2:0]             BiasE;                              // Bias of exponent
  logic [P.LOGFLEN-1:0]        NfE;                                // Number of fractional bits

  // Fma Signals
  logic                        FmaAddSubE;                         // Multiply by 1.0 when adding or subtracting
  logic [1:0]                  FmaZSelE;                           // Select Z = Y when adding or subtracting, 0 when multiplying
  logic [3*P.NF+5:0]           SmE, SmM;                           // Sum significand
  logic                        FmaAStickyE, FmaAStickyM;           // FMA addend sticky bit output
  logic [P.NE+1:0]             SeE,SeM;                            // Sum exponent
  logic                        InvAE, InvAM;                       // Invert addend
  logic                        AsE, AsM;                           // Addend sign
  logic                        PsE, PsM;                           // Product sign
  logic                        SsE, SsM;                           // Sum sign
  logic [$clog2(3*P.NF+7)-1:0] SCntE, SCntM;                       // LZA sum leading zero count
  
  // Cvt Signals
  logic [P.NE:0]               CeE, CeM;                           // convert intermediate expoent
  logic [P.LOGCVTLEN-1:0]      CvtShiftAmtE, CvtShiftAmtM;         // how much to shift by
  logic                        CvtResSubnormUfE, CvtResSubnormUfM; // does the result underflow or is subnormal
  logic                        CsE, CsM;                           // convert result sign
  logic                        IntZeroE, IntZeroM;                 // is the integer zero?
  logic [P.CVTLEN-1:0]         CvtLzcInE, CvtLzcInM;               // input to the Leading Zero Counter (priority encoder)
  logic [P.XLEN-1:0]           FCvtIntResM;                        // fcvt integer result (for IEU)
  
  // divide signals
  logic [P.DIVb:0]             UmM;                                // fdivsqrt signifcand
  logic [P.NE+1:0]             UeM;                                // fdivsqrt exponent
  logic                        DivStickyM;                         // fdivsqrt sticky bit
  logic                        FDivDoneE, IFDivStartE;             // fdivsqrt control signals
  logic [P.XLEN-1:0]           FIntDivResultM;                     // fdivsqrt integer division result (for IEU)

  // result and flag signals
  logic [P.XLEN-1:0]           ClassResE;                          // classify result
  logic [P.FLEN-1:0]           CmpFpResE;                          // compare result to FPU (min/max)
  logic [P.XLEN-1:0]           CmpIntResE;                         // compare result to IEU (eq/lt/le)
  logic                        CmpNVE;                             // compare invalid flag (Not Valid)     
  logic [P.FLEN-1:0]           SgnResE;                            // sign injection result
  logic [P.XLEN-1:0]           FIntResE;                           // FPU to IEU E-stage result (classify, compare, move)
  logic [P.FLEN-1:0]           PostProcResM;                       // Postprocessor output
  logic [4:0]                  PostProcFlgM;                       // Postprocessor flags
  logic                        PreNVE, PreNVM;                     // selected invalid flag that is ready in the memory stage     
  logic                        PreNXE, PreNXM;                     // selected inexact flag that is ready in the memory stage     
  logic [P.FLEN-1:0]           FpResM, FpResW;                     // FPU preliminary result
  logic [P.FLEN-1:0]           PreFpResE, PreFpResM;               // selected result that is ready in the memory stage
  logic [P.FLEN-1:0]           FResultW;                           // final FP result being written to the FP register   

  // other signals
  logic [P.FLEN-1:0]           PreIntSrcE, IntSrcE;                // align SrcA from IEU to the floating point format for fmv / fmvp
  logic [P.FLEN-1:0]           BoxedZeroE;                         // Zero value for Z for multiplication, with NaN boxing if needed
  logic [P.FLEN-1:0]           BoxedOneE;                          // One value for Z for multiplication, with NaN boxing if needed
  logic                        StallUnpackedM;                     // Stall unpacker outputs during multicycle fdivsqrt
  logic [P.FLEN-1:0]           SgnExtXE;                           // Sign-extended X input for move to integer
  logic                        mvsgn;                              // sign bit for extending move
  logic [P.FLEN-1:0]           ZfaResE;                            // Result of Zfa fli or fround instruction
  logic                        FRoundNVE, FRoundNXE;               // Zfa fround invalid and inexact flags

  //////////////////////////////////////////////////////////////////////////////////////////
  // Decode Stage: fctrl decoder, read register file
  //////////////////////////////////////////////////////////////////////////////////////////

  // calculate FP control signals
  fctrl #(P) fctrl (.Funct7D(InstrD[31:25]), .OpD(InstrD[6:0]), .Rs2D(InstrD[24:20]), .Funct3D(InstrD[14:12]), 
              .IntDivE, .InstrD,
              .StallE, .StallM, .StallW, .FlushE, .FlushM, .FlushW, .FRM_REGW, .STATUS_FS, .FDivBusyE,
              .reset, .clk, .FRegWriteE, .FRegWriteM, .FRegWriteW, .ZfaE, .ZfaM, .ZfaFRoundNXE, .FrmE, .FrmM, .FmtE, .FmtM,
              .FDivStartE, .IDivStartE, .FWriteIntE, .FCvtIntE, .FWriteIntM, .OpCtrlE, .OpCtrlM, .FpLoadStoreM,
              .IllegalFPUInstrD, .XEnD, .YEnD, .ZEnD, .XEnE, .YEnE, .ZEnE,
              .FResSelE, .FResSelM, .FResSelW, .FPUActiveE, .PostProcSelE, .PostProcSelM, .FCvtIntW, 
              .Adr1D, .Adr2D, .Adr3D, .Adr1E, .Adr2E, .Adr3E);

  // FP register file
  fregfile #(P.FLEN) fregfile (.clk, .reset, .we4(FRegWriteW),
    .a1(InstrD[19:15]), .a2(InstrD[24:20]), .a3(InstrD[31:27]), 
    .a4(RdW), .wd4(FResultW),
    .rd1(FRD1D), .rd2(FRD2D), .rd3(FRD3D));  

  // D/E pipeline registers  
  flopenrc #(P.FLEN) DEReg1(clk, reset, FlushE, ~StallE, FRD1D, FRD1E);
  flopenrc #(P.FLEN) DEReg2(clk, reset, FlushE, ~StallE, FRD2D, FRD2E);
  flopenrc #(P.FLEN) DEReg3(clk, reset, FlushE, ~StallE, FRD3D, FRD3E);

  //////////////////////////////////////////////////////////////////////////////////////////
  // Execute Stage: hazards, forwarding, unpacking, execution units
  //////////////////////////////////////////////////////////////////////////////////////////

  // Hazard unit for FPU: determines if any forwarding or stalls are needed
  fhazard fhazard(.Adr1D, .Adr2D, .Adr3D, .Adr1E, .Adr2E, .Adr3E, 
    .FRegWriteE, .FRegWriteM, .FRegWriteW, .RdE, .RdM, .RdW, .FResSelM, 
    .XEnD, .YEnD, .ZEnD, .FPUStallD, .ForwardXE, .ForwardYE, .ForwardZE);

  // forwarding muxs
  mux3  #(P.FLEN)  fxemux (FRD1E, FResultW, PreFpResM, ForwardXE, XE);
  mux3  #(P.FLEN)  fyemux (FRD2E, FResultW, PreFpResM, ForwardYE, PreYE);
  mux3  #(P.FLEN)  fzemux (FRD3E, FResultW, PreFpResM, ForwardZE, PreZE);

  // Select NAN-boxed value of Y = 1.0 in proper format for fma to add/subtract X*Y+Z
  if(P.FPSIZES == 1) assign BoxedOneE = {2'b0, {P.NE-1{1'b1}}, (P.NF)'(0)};
  else if(P.FPSIZES == 2) 
      mux2 #(P.FLEN) fonemux ({{P.FLEN-P.LEN1{1'b1}}, 2'b0, {P.NE1-1{1'b1}}, (P.NF1)'(0)}, {2'b0, {P.NE-1{1'b1}}, (P.NF)'(0)}, FmtE, BoxedOneE); // NaN boxing zeroes
  else if(P.FPSIZES == 3 | P.FPSIZES == 4) 
      mux4 #(P.FLEN) fonemux ({{P.FLEN-P.S_LEN{1'b1}}, 2'b0, {P.S_NE-1{1'b1}}, (P.S_NF)'(0)}, 
                              {{P.FLEN-P.D_LEN{1'b1}}, 2'b0, {P.D_NE-1{1'b1}}, (P.D_NF)'(0)}, 
                              {{P.FLEN-P.H_LEN{1'b1}}, 2'b0, {P.H_NE-1{1'b1}}, (P.H_NF)'(0)}, 
                              {2'b0, {P.NE-1{1'b1}}, (P.NF)'(0)}, FmtE, BoxedOneE); // NaN boxing zeroes
  assign FmaAddSubE = OpCtrlE[2]&OpCtrlE[1]&(PostProcSelE==2'b10);
  // ***simplified from appearently redundant assign FmaAddSubE = OpCtrlE[2]&OpCtrlE[1]&(FResSelE==2'b01)&(PostProcSelE==2'b10);
  mux2  #(P.FLEN)  fyaddmux (PreYE, BoxedOneE, FmaAddSubE, YE); // Force Y to be 1 for add/subtract
  
  // Select NAN-boxed value of Z = 0.0 in proper format for FMA for multiply X*Y+Z
  // For add and subtract, Z comes from second source operand
  if(P.FPSIZES == 1) assign BoxedZeroE = '0;
  else if(P.FPSIZES == 2) 
    mux2 #(P.FLEN) fmulzeromux ({{P.FLEN-P.LEN1{1'b1}}, {P.LEN1{1'b0}}}, (P.FLEN)'(0), FmtE, BoxedZeroE); // NaN boxing zeroes
  else if(P.FPSIZES == 3 | P.FPSIZES == 4)
    mux4 #(P.FLEN) fmulzeromux ({{P.FLEN-P.S_LEN{1'b1}}, {P.S_LEN{1'b0}}}, 
                                {{P.FLEN-P.D_LEN{1'b1}}, {P.D_LEN{1'b0}}}, 
                                {{P.FLEN-P.H_LEN{1'b1}}, {P.H_LEN{1'b0}}}, 
                                (P.FLEN)'(0), FmtE, BoxedZeroE); // NaN boxing zeroes
  assign FmaZSelE = {OpCtrlE[2]&OpCtrlE[1], OpCtrlE[2]&~OpCtrlE[1]};
  mux3  #(P.FLEN)  fzmulmux (PreZE, BoxedZeroE, PreYE, FmaZSelE, ZE);

  // unpack unit: splits FP inputs into their parts and classifies SNaN, NaN, Subnorm, Norm, Zero, Infifnity
  unpack #(P) unpack (.X(XE), .Y(YE), .Z(ZE), .Fmt(FmtE), .Xs(XsE), .Ys(YsE), .Zs(ZsE), 
    .Xe(XeE), .Ye(YeE), .Ze(ZeE), .Xm(XmE), .Ym(YmE), .Zm(ZmE), .YEn(YEnE), .FPUActive(FPUActiveE),
    .XNaN(XNaNE), .YNaN(YNaNE), .ZNaN(ZNaNE), .XSNaN(XSNaNE), .XEn(XEnE), 
    .YSNaN(YSNaNE), .ZSNaN(ZSNaNE), .XSubnorm(XSubnormE), 
    .XZero(XZeroE), .YZero(YZeroE), .ZZero(ZZeroE), .XInf(XInfE), .YInf(YInfE), 
    .ZEn(ZEnE), .ZInf(ZInfE), .XExpMax(XExpMaxE), .XPostBox(XPostBoxE), .Bias(BiasE), .Nf(NfE));
  
  // fused multiply add: fadd/sub, fmul, fmadd/fnmadd/fmsub/fnmsub
  fma #(P) fma (.Xs(XsE), .Ys(YsE), .Zs(ZsE), .Xe(XeE), .Ye(YeE), .Ze(ZeE), .Xm(XmE), .Ym(YmE), .Zm(ZmE), 
    .XZero(XZeroE), .YZero(YZeroE), .ZZero(ZZeroE), .OpCtrl(OpCtrlE), 
    .As(AsE), .Ps(PsE), .Ss(SsE), .Se(SeE), .Sm(SmE), .InvA(InvAE), .SCnt(SCntE), .ASticky(FmaAStickyE)); 

  // divide and square root: fdiv, fsqrt, optionally integer division
  fdivsqrt #(P) fdivsqrt(.clk, .reset, .FmtE, .XmE, .YmE, .XeE, .YeE, .SqrtE(OpCtrlE[0]), .SqrtM(OpCtrlM[0]),
    .XInfE, .YInfE, .XZeroE, .YZeroE, .XNaNE, .YNaNE, .BiasE, .NfE, .FDivStartE, .IDivStartE, .XsE,
    .ForwardedSrcAE, .ForwardedSrcBE, .Funct3E, .Funct3M, .IntDivE, .W64E,
    .StallM, .FlushE, .DivStickyM, .FDivBusyE, .IFDivStartE, .FDivDoneE, .UeM, 
    .UmM, .FIntDivResultM);

  // compare: fmin/fmax, flt/fle/feq
  fcmp #(P) fcmp (.Fmt(FmtE), .OpCtrl(OpCtrlE), .Zfa(ZfaE), .Xs(XsE), .Ys(YsE), .Xe(XeE), .Ye(YeE), 
    .Xm(XmE), .Ym(YmE), .XZero(XZeroE), .YZero(YZeroE), .XNaN(XNaNE), .YNaN(YNaNE), 
    .XSNaN(XSNaNE), .YSNaN(YSNaNE), .X(XE), .Y(YE), .CmpNV(CmpNVE), 
    .CmpFpRes(CmpFpResE), .CmpIntRes(CmpIntResE));

  // sign injection: fsgnj/fsgnjx/fsgnjn
  fsgninj #(P) fsgninj(.OpCtrl(OpCtrlE[1:0]), .Xs(XsE), .Ys(YsE), .X(XPostBoxE), .Fmt(FmtE), .SgnRes(SgnResE));

  // classify: fclass
  fclassify #(P) fclassify (.Xs(XsE), .XSubnorm(XSubnormE), .XZero(XZeroE), .XNaN(XNaNE), 
    .XInf(XInfE), .XSNaN(XSNaNE), .ClassRes(ClassResE));

  // convert: fcvt.*.*
  fcvt #(P) fcvt (.Xs(XsE), .Xe(XeE), .Xm(XmE), .Int(ForwardedSrcAE), .OpCtrl(OpCtrlE), 
    .ToInt(FWriteIntE), .XZero(XZeroE), .Fmt(FmtE), .Ce(CeE), .ShiftAmt(CvtShiftAmtE), 
    .ResSubnormUf(CvtResSubnormUfE), .Cs(CsE), .IntZero(IntZeroE), .LzcIn(CvtLzcInE));

  // ZFA: fround and floating-point load immediate fli
  if (P.ZFA_SUPPORTED) begin:Zfa
    logic [4:0] Rs1E;
    logic [1:0] Fmt2E; // Two-bit format field from instruction
    logic [P.FLEN-1:0]           FRoundE;                            // Zfa fround output
    logic [P.FLEN-1:0]           FliResE;                            // Zfa Floating-point load immediate value

    // fround
    fround #(P) fround(.X(XE), .Xs(XsE), .Xe(XeE), .Xm(XmE), 
                       .XNaN(XNaNE), .XSNaN(XSNaNE), .XZero(XZeroE), .Fmt(FmtE), .Frm(FrmE), .Nf(NfE), 
                       .ZfaFRoundNX(ZfaFRoundNXE),
                       .FRound(FRoundE), .FRoundNV(FRoundNVE), .FRoundNX(FRoundNXE));

    // fli
    flopenrc #(5) Rs1EReg(clk, reset, FlushE, ~StallE, InstrD[19:15], Rs1E);
    flopenrc #(2) Fmt2EReg(clk, reset, FlushE, ~StallE, InstrD[26:25], Fmt2E);
    fli #(P) fli(.Rs1(Rs1E), .Fmt(Fmt2E), .Imm(FliResE)); 
    mux2  #(P.FLEN) ZfaResMux(FRoundE, FliResE, OpCtrlE[0], ZfaResE);
  end else begin
    assign {FRoundNXE, FRoundNVE} = '0;
    assign ZfaResE = 'x;
  end

  // fmv.*.x: NaN Box SrcA to extend integer to requested FP size 
  if(P.FPSIZES == 1) 
    if (P.FLEN >= P.XLEN) assign PreIntSrcE = {{P.FLEN-P.XLEN{1'b1}}, ForwardedSrcAE};
    else                  assign PreIntSrcE = ForwardedSrcAE[P.FLEN-1:0];
  else if(P.FPSIZES == 2) 
    if (P.FLEN >= P.XLEN)
      mux2 #(P.FLEN) SrcAMux ({{P.FLEN-P.LEN1{1'b1}}, ForwardedSrcAE[P.LEN1-1:0]}, {{P.FLEN-P.XLEN{1'b1}}, ForwardedSrcAE}, FmtE, PreIntSrcE);
    else
      mux2 #(P.FLEN) SrcAMux ({{P.FLEN-P.LEN1{1'b1}}, ForwardedSrcAE[P.LEN1-1:0]}, ForwardedSrcAE[P.FLEN-1:0], FmtE, PreIntSrcE);
  else if(P.FPSIZES == 3 | P.FPSIZES == 4) begin
    localparam XD_LEN = P.D_LEN < P.XLEN ? P.D_LEN : P.XLEN; // shorter of D_LEN and XLEN
    mux3 #(P.FLEN) SrcAMux ({{P.FLEN-P.S_LEN{1'b1}}, ForwardedSrcAE[P.S_LEN-1:0]}, 
                            {{P.FLEN-XD_LEN{1'b1}}, ForwardedSrcAE[XD_LEN-1:0]}, 
                            {{P.FLEN-P.H_LEN{1'b1}}, ForwardedSrcAE[P.H_LEN-1:0]}, 
                            FmtE, PreIntSrcE); // NaN boxing zeroes
  end
  // fmvp.*.x: Select pair of registers
  if (P.ZFA_SUPPORTED & (P.FLEN == 2*P.XLEN))
       assign IntSrcE = ZfaE ? {ForwardedSrcBE, ForwardedSrcAE} : PreIntSrcE; // choose pair of integer registers for fmvp.d.x / fmvp.q.x
  else assign IntSrcE = PreIntSrcE;

  // select a result that may be written to the FP register
  mux4  #(P.FLEN) FResMux(SgnResE, IntSrcE, CmpFpResE, ZfaResE, {OpCtrlE[2], &OpCtrlE[1:0] | (OpCtrlE == 3'b100) & ZfaE}, PreFpResE);
  assign PreNVE = CmpNVE&(OpCtrlE[2]|FWriteIntE) | FRoundNVE & (OpCtrlE == 3'b100) & ZfaE;
  assign PreNXE = FRoundNXE & (OpCtrlE == 3'b100);

  // fmv.x.*: select the result that may be written to the integer register
  if(P.FPSIZES == 1) begin
    assign mvsgn = XE[P.FLEN-1];
    assign SgnExtXE = XE;
  end else if(P.FPSIZES == 2) begin
    mux2 #(1)      sgnmux (XE[P.LEN1-1], XE[P.FLEN-1],FmtE, mvsgn);
    mux2 #(P.FLEN) sgnextmux ({{P.FLEN-P.LEN1{mvsgn}}, XE[P.LEN1-1:0]}, XE, FmtE, SgnExtXE);
  end else if(P.FPSIZES == 3 | P.FPSIZES == 4) begin
    mux4 #(1)      sgnmux (XE[P.S_LEN-1], XE[P.D_LEN-1], XE[P.H_LEN-1], XE[P.LLEN-1], FmtE, mvsgn);
    mux3 #(P.FLEN) sgnextmux ({{P.FLEN-P.S_LEN{mvsgn}}, XE[P.S_LEN-1:0]}, 
                              {{P.FLEN-P.D_LEN{mvsgn}}, XE[P.D_LEN-1:0]}, 
                              {{P.FLEN-P.H_LEN{mvsgn}}, XE[P.H_LEN-1:0]}, 
                                FmtE, SgnExtXE); // Q not needed because there is no fmv.x.q
  end

  // sign extend to XLEN if necessary
  if (P.FLEN >= 2*P.XLEN)
    if (P.ZFA_SUPPORTED & P.FLEN == 2*P.XLEN) assign IntSrcXE = ZfaE ? XE[P.FLEN-1:P.FLEN/2] : SgnExtXE[P.XLEN-1:0]; // either fmvh.x.* or fmv.x.*
    else                                      assign IntSrcXE = SgnExtXE[P.XLEN-1:0];
  else 
    assign IntSrcXE = {{(P.XLEN-P.FLEN){mvsgn}}, SgnExtXE};
  mux3 #(P.XLEN) IntResMux (ClassResE, IntSrcXE, CmpIntResE, {~FResSelE[1], FResSelE[0]}, FIntResE);

  // E/M pipe registers

  // Need to stall during divsqrt iterations to avoid capturing bad flags from stale forwarded sources
  assign StallUnpackedM = StallM | (FDivBusyE & ~IFDivStartE | FDivDoneE); 

  flopenrc #(P.NF+1) EMFpReg2 (clk, reset, FlushM, ~StallM, XmE, XmM);
  flopenrc #(P.NF+1) EMFpReg3 (clk, reset, FlushM, ~StallM, YmE, YmM);
  flopenrc #(P.FLEN) EMFpReg4 (clk, reset, FlushM, ~StallM, {ZeE,ZmE}, {ZeM,ZmM});
  flopenrc #(P.XLEN) EMFpReg6 (clk, reset, FlushM, ~StallM, FIntResE, FIntResM);
  flopenrc #(P.FLEN) EMFpReg7 (clk, reset, FlushM, ~StallM, PreFpResE, PreFpResM);
  flopenr #(13) EMFpReg5 (clk, reset, ~StallUnpackedM, 
    {XsE, YsE, XZeroE, YZeroE, XInfE, YInfE, ZInfE, XNaNE, YNaNE, ZNaNE, XSNaNE, YSNaNE, ZSNaNE},
    {XsM, YsM, XZeroM, YZeroM, XInfM, YInfM, ZInfM, XNaNM, YNaNM, ZNaNM, XSNaNM, YSNaNM, ZSNaNM});     
<<<<<<< HEAD
  flopenrc #(2)  EMRegCmpFlg (clk, reset, FlushM, ~StallM, {PreNVE, PreNXE}, {PreNVM, PreNXM});      
  flopenrc #(3*P.NF+4) EMRegFma2(clk, reset, FlushM, ~StallM, SmE, SmM);
  flopenrc #($clog2(3*P.NF+5)+7+P.NE) EMRegFma4(clk, reset, FlushM, ~StallM,
=======
  flopenrc #(1)  EMRegCmpFlg (clk, reset, FlushM, ~StallM, PreNVE, PreNVM);      
  flopenrc #(3*P.NF+6) EMRegFma2(clk, reset, FlushM, ~StallM, SmE, SmM);
  flopenrc #($clog2(3*P.NF+7)+7+P.NE) EMRegFma4(clk, reset, FlushM, ~StallM,
>>>>>>> 7206f90e
    {FmaAStickyE, InvAE, SCntE, AsE, PsE, SsE, SeE},
    {FmaAStickyM, InvAM, SCntM, AsM, PsM, SsM, SeM});
  flopenrc #(P.NE+P.LOGCVTLEN+P.CVTLEN+4) EMRegCvt(clk, reset, FlushM, ~StallM, 
    {CeE, CvtShiftAmtE, CvtResSubnormUfE, CsE, IntZeroE, CvtLzcInE},
    {CeM, CvtShiftAmtM, CvtResSubnormUfM, CsM, IntZeroM, CvtLzcInM});
  flopenrc #(P.FLEN) FWriteDataMReg (clk, reset, FlushM, ~StallM, YE, FWriteDataM);

  //////////////////////////////////////////////////////////////////////////////////////////
  // Memory Stage: postprocessor and result muxes
  //////////////////////////////////////////////////////////////////////////////////////////

  postprocess #(P) postprocess(.Xs(XsM), .Ys(YsM), .Xm(XmM), .Ym(YmM), .Zm(ZmM), .Frm(FrmM), .Fmt(FmtM), 
    .FmaASticky(FmaAStickyM), .XZero(XZeroM), .YZero(YZeroM), .XInf(XInfM), .YInf(YInfM), .DivUm(UmM), .FmaSs(SsM),
    .ZInf(ZInfM), .XNaN(XNaNM), .YNaN(YNaNM), .ZNaN(ZNaNM), .XSNaN(XSNaNM), .YSNaN(YSNaNM), .ZSNaN(ZSNaNM), 
    .FmaSm(SmM), .DivUe(UeM), .FmaAs(AsM), .FmaPs(PsM), .OpCtrl(OpCtrlM), .FmaSCnt(SCntM), .FmaSe(SeM),
    .CvtCe(CeM), .CvtResSubnormUf(CvtResSubnormUfM),.CvtShiftAmt(CvtShiftAmtM), .CvtCs(CsM), 
    .ToInt(FWriteIntM), .Zfa(ZfaM), .DivSticky(DivStickyM), .CvtLzcIn(CvtLzcInM), .IntZero(IntZeroM), 
    .PostProcSel(PostProcSelM), .PostProcRes(PostProcResM), .PostProcFlg(PostProcFlgM), .FCvtIntRes(FCvtIntResM));

  // FPU flag selection - to privileged
  mux2  #(5)       FPUFlgMux({PreNVM, 3'b0, PreNXM}, PostProcFlgM, (FResSelM == 2'b01), SetFflagsM);
  mux2  #(P.FLEN)  FPUResMux(PreFpResM, PostProcResM, FResSelM[0], FpResM);

  // M/W pipe registers
  flopenrc #(P.FLEN) MWRegFp(clk, reset, FlushW, ~StallW, FpResM, FpResW); 
  flopenrc #(P.XLEN) MWRegIntCvtRes(clk, reset, FlushW, ~StallW, FCvtIntResM, FCvtIntResW); 
  flopenrc #(P.XLEN) MWRegIntDivRes(clk, reset, FlushW, ~StallW, FIntDivResultM, FIntDivResultW); 

  //////////////////////////////////////////////////////////////////////////////////////////
  // Writeback Stage: result mux
  //////////////////////////////////////////////////////////////////////////////////////////

  // select the result to be written to the FP register
  mux2  #(P.FLEN)  FResultMux (FpResW, ReadDataW, FResSelW[1], FResultW);

endmodule // fpu<|MERGE_RESOLUTION|>--- conflicted
+++ resolved
@@ -338,7 +338,7 @@
 
   // sign extend to XLEN if necessary
   if (P.FLEN >= 2*P.XLEN)
-    if (P.ZFA_SUPPORTED & P.FLEN == 2*P.XLEN) assign IntSrcXE = ZfaE ? XE[P.FLEN-1:P.FLEN/2] : SgnExtXE[P.XLEN-1:0]; // either fmvh.x.* or fmv.x.*
+    if (P.ZFA_SUPPORTED) assign IntSrcXE = ZfaE ? XE[2*P.XLEN-1:P.XLEN] : SgnExtXE[P.XLEN-1:0]; // either fmvh.x.* or fmv.x.*
     else                                      assign IntSrcXE = SgnExtXE[P.XLEN-1:0];
   else 
     assign IntSrcXE = {{(P.XLEN-P.FLEN){mvsgn}}, SgnExtXE};
@@ -357,15 +357,9 @@
   flopenr #(13) EMFpReg5 (clk, reset, ~StallUnpackedM, 
     {XsE, YsE, XZeroE, YZeroE, XInfE, YInfE, ZInfE, XNaNE, YNaNE, ZNaNE, XSNaNE, YSNaNE, ZSNaNE},
     {XsM, YsM, XZeroM, YZeroM, XInfM, YInfM, ZInfM, XNaNM, YNaNM, ZNaNM, XSNaNM, YSNaNM, ZSNaNM});     
-<<<<<<< HEAD
   flopenrc #(2)  EMRegCmpFlg (clk, reset, FlushM, ~StallM, {PreNVE, PreNXE}, {PreNVM, PreNXM});      
-  flopenrc #(3*P.NF+4) EMRegFma2(clk, reset, FlushM, ~StallM, SmE, SmM);
-  flopenrc #($clog2(3*P.NF+5)+7+P.NE) EMRegFma4(clk, reset, FlushM, ~StallM,
-=======
-  flopenrc #(1)  EMRegCmpFlg (clk, reset, FlushM, ~StallM, PreNVE, PreNVM);      
   flopenrc #(3*P.NF+6) EMRegFma2(clk, reset, FlushM, ~StallM, SmE, SmM);
   flopenrc #($clog2(3*P.NF+7)+7+P.NE) EMRegFma4(clk, reset, FlushM, ~StallM,
->>>>>>> 7206f90e
     {FmaAStickyE, InvAE, SCntE, AsE, PsE, SsE, SeE},
     {FmaAStickyM, InvAM, SCntM, AsM, PsM, SsM, SeM});
   flopenrc #(P.NE+P.LOGCVTLEN+P.CVTLEN+4) EMRegCvt(clk, reset, FlushM, ~StallM, 
