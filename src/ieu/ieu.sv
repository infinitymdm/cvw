///////////////////////////////////////////
// ieu.sv
//
// Written: David_Harris@hmc.edu 9 January 2021
// Modified: 
//
// Purpose: Integer Execution Unit: datapath and controller
// 
// Documentation: RISC-V System on Chip Design Chapter 4 (Figure 4.12)
//
// A component of the CORE-V-WALLY configurable RISC-V project.
// 
// Copyright (C) 2021-23 Harvey Mudd College & Oklahoma State University
//
// SPDX-License-Identifier: Apache-2.0 WITH SHL-2.1
//
// Licensed under the Solderpad Hardware License v 2.1 (the “License”); you may not use this file 
// except in compliance with the License, or, at your option, the Apache License version 2.0. You 
// may obtain a copy of the License at
//
// https://solderpad.org/licenses/SHL-2.1/
//
// Unless required by applicable law or agreed to in writing, any work distributed under the 
// License is distributed on an “AS IS” BASIS, WITHOUT WARRANTIES OR CONDITIONS OF ANY KIND, 
// either express or implied. See the License for the specific language governing permissions 
// and limitations under the License.
////////////////////////////////////////////////////////////////////////////////////////////////

`include "wally-config.vh"

module ieu (
  input  logic 		          clk, reset,
  // Decode stage signals
  input  logic [31:0] 	    InstrD,                          // Instruction
  input  logic 		          IllegalIEUFPUInstrD,             // Illegal instruction
  output logic 		          IllegalBaseInstrD,               // Illegal I-type instruction, or illegal RV32 access to upper 16 registers
  // Execute stage signals
  input  logic [`XLEN-1:0]  PCE,                             // PC
  input  logic [`XLEN-1:0]  PCLinkE,                         // PC + 4
  output logic 		          PCSrcE,                          // Select next PC (between PC+4 and IEUAdrE)
  input  logic 		          FWriteIntE, FCvtIntE,            // FPU writes to integer register file, FPU converts float to int
  output logic [`XLEN-1:0]  IEUAdrE,                         // Memory address
  output logic 		          IntDivE, W64E,                   // Integer divide, RV64 W-type instruction 
  output logic [2:0] 	      Funct3E,                         // Funct3 instruction field
  output logic [`XLEN-1:0]  ForwardedSrcAE, ForwardedSrcBE,  // ALU src inputs before the mux choosing between them and PCE to put in srcA/B
  output logic [4:0]        RdE,                             // Destination register
  // Memory stage signals
  input  logic 		          SquashSCW,                       // Squash store conditional, from LSU
  output logic [1:0] 	      MemRWM,                          // Read/write control goes to LSU
  output logic [1:0] 	      AtomicM,                         // Atomic control goes to LSU
  output logic [`XLEN-1:0]  WriteDataM,                      // Write data to LSU
  output logic [2:0] 	      Funct3M,                         // Funct3 (size and signedness) to LSU
  output logic [`XLEN-1:0]  SrcAM,                           // ALU SrcA to Privileged unit and FPU
  output logic [4:0]        RdM,                             // Destination register
  input  logic [`XLEN-1:0]  FIntResM,                        // Integer result from FPU (fmv, fclass, fcmp)
  output logic              InvalidateICacheM, FlushDCacheM, // Invalidate I$, flush D$
  output logic              InstrValidD, InstrValidE, InstrValidM,// Instruction is valid
  output logic              BranchD, BranchE,
  output logic              JumpD, JumpE,
  // Writeback stage signals
  input  logic [`XLEN-1:0]  FIntDivResultW,                  // Integer divide result from FPU fdivsqrt)
  input  logic [`XLEN-1:0]  CSRReadValW,                     // CSR read value, 
  input  logic [`XLEN-1:0]  MDUResultW,                      // multiply/divide unit result
  input  logic [`XLEN-1:0]  FCvtIntResW,                     // FPU's float to int conversion result
  input  logic              FCvtIntW,                        // FPU converts float to int
  output logic [4:0]        RdW,                             // Destination register
  input  logic [`XLEN-1:0]  ReadDataW,                       // LSU's read data
  // Hazard unit signals
  input  logic 		          StallD, StallE, StallM, StallW,  // Stall signals from hazard unit
  input  logic 		          FlushD, FlushE, FlushM, FlushW,  // Flush signals
  output logic 		          FCvtIntStallD, LoadStallD,       // Stall causes from IEU to hazard unit
  output logic              MDUStallD, CSRRdStallD, StoreStallD,
  output logic 		          CSRReadM, CSRWriteM, PrivilegedM,// CSR read, CSR write, is privileged instruction
<<<<<<< HEAD
  output logic 		          CSRWriteFenceM,                   // CSR write or fence instruction needs to flush subsequent instructions
  output logic              FenceM
=======
  output logic 		          CSRWriteFenceM                   // CSR write or fence instruction needs to flush subsequent instructions
>>>>>>> a605f480
);

  logic [2:0] ImmSrcD;                                       // Select type of immediate extension 
  logic [1:0] FlagsE;                                        // Comparison flags ({eq, lt})
  logic [2:0] ALUControlE;                                   // ALU control indicates function to perform
  logic       ALUSrcAE, ALUSrcBE;                            // ALU source operands
  logic [2:0] ResultSrcW;                                    // Selects result in Writeback stage
  logic       ALUResultSrcE;                                 // Selects ALU result to pass on to Memory stage
  logic [2:0] ALUSelectE;                                    // ALU select mux signal
  logic       SCE;                                           // Store Conditional instruction
  logic       FWriteIntM;                                    // FPU writing to integer register file
  logic       IntDivW;                                       // Integer divide instruction
  logic [1:0] BSelectE;                                      // Indicates if ZBA_ZBB_ZBC_ZBS instruction in one-hot encoding
  logic [2:0] ZBBSelectE;                                    // ZBB Result Select Signal in Execute Stage
  logic [2:0] BALUControlE;                                  // ALU Control signals for B instructions in Execute Stage

  // Forwarding signals
  logic [4:0] Rs1D, Rs2D, Rs1E, Rs2E;                        // Source and destination registers
  logic [1:0] ForwardAE, ForwardBE;                          // Select signals for forwarding multiplexers
  logic       RegWriteM, RegWriteW;                          // Register will be written in Memory, Writeback stages
  logic       MemReadE, CSRReadE;                            // Load, CSRRead instruction
  logic       BranchSignedE;                                 // Branch does signed comparison on operands
  logic       MDUE;                                          // Multiply/divide instruction
           
controller c(
    .clk, .reset, .StallD, .FlushD, .InstrD, .ImmSrcD,
    .IllegalIEUFPUInstrD, .IllegalBaseInstrD, .StallE, .FlushE, .FlagsE, .FWriteIntE,
    .PCSrcE, .ALUControlE, .ALUSrcAE, .ALUSrcBE, .ALUResultSrcE, .ALUSelectE, .MemReadE, .CSRReadE, 
    .Funct3E, .IntDivE, .MDUE, .W64E, .BranchD, .BranchE, .JumpD, .JumpE, .SCE, .BranchSignedE, .BSelectE, .ZBBSelectE, .BALUControlE, .StallM, .FlushM, .MemRWM,
    .CSRReadM, .CSRWriteM, .PrivilegedM, .AtomicM, .Funct3M,
    .RegWriteM, .FlushDCacheM, .InstrValidM, .InstrValidE, .InstrValidD, .FWriteIntM,
    .StallW, .FlushW, .RegWriteW, .IntDivW, .ResultSrcW, .CSRWriteFenceM, .InvalidateICacheM, .StoreStallD);

  datapath   dp(
    .clk, .reset, .ImmSrcD, .InstrD, .StallE, .FlushE, .ForwardAE, .ForwardBE,
    .ALUControlE, .Funct3E, .ALUSrcAE, .ALUSrcBE, .ALUResultSrcE, .ALUSelectE, .JumpE, .BranchSignedE, 
    .PCE, .PCLinkE, .FlagsE, .IEUAdrE, .ForwardedSrcAE, .ForwardedSrcBE, .BSelectE, .ZBBSelectE, .BALUControlE,
    .StallM, .FlushM, .FWriteIntM, .FIntResM, .SrcAM, .WriteDataM, .FCvtIntW,
    .StallW, .FlushW, .RegWriteW, .IntDivW, .SquashSCW, .ResultSrcW, .ReadDataW, .FCvtIntResW,
    .CSRReadValW, .MDUResultW, .FIntDivResultW, .Rs1D, .Rs2D, .Rs1E, .Rs2E, .RdE, .RdM, .RdW);             
  
  forward    fw(
    .Rs1D, .Rs2D, .Rs1E, .Rs2E, .RdE, .RdM, .RdW,
    .MemReadE, .MDUE, .CSRReadE, .RegWriteM, .RegWriteW,
    .FCvtIntE, .SCE, .ForwardAE, .ForwardBE,
    .FCvtIntStallD, .LoadStallD, .MDUStallD, .CSRRdStallD);
endmodule
<|MERGE_RESOLUTION|>--- conflicted
+++ resolved
@@ -71,12 +71,7 @@
   output logic 		          FCvtIntStallD, LoadStallD,       // Stall causes from IEU to hazard unit
   output logic              MDUStallD, CSRRdStallD, StoreStallD,
   output logic 		          CSRReadM, CSRWriteM, PrivilegedM,// CSR read, CSR write, is privileged instruction
-<<<<<<< HEAD
-  output logic 		          CSRWriteFenceM,                   // CSR write or fence instruction needs to flush subsequent instructions
-  output logic              FenceM
-=======
   output logic 		          CSRWriteFenceM                   // CSR write or fence instruction needs to flush subsequent instructions
->>>>>>> a605f480
 );
 
   logic [2:0] ImmSrcD;                                       // Select type of immediate extension 
