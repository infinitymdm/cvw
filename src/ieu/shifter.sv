--- conflicted
+++ resolved
@@ -37,15 +37,9 @@
   logic [P.LOG_XLEN-1:0]        TruncAmt, Offset;              // Shift amount adjusted for RV64, right-shift amount
   logic                        Sign;                          // Sign bit for sign extension
 
-<<<<<<< HEAD
-  assign Sign = A[`XLEN-1] & SubArith;  // sign bit for sign extension
-  if (`XLEN==32) begin // rv32
-    if (`ZBB_SUPPORTED) begin: rotfunnel32 // rv32 shifter with rotates
-=======
   assign Sign = A[P.XLEN-1] & SubArith;  // sign bit for sign extension
   if (P.XLEN==32) begin // rv32
     if (P.ZBB_SUPPORTED) begin: rotfunnel32 //rv32 shifter with rotates
->>>>>>> af046d47
       always_comb  // funnel mux
         case({Right, Rotate})
           2'b00: Z = {A[31:0], 31'b0};
@@ -86,11 +80,5 @@
   
   // Funnel operation
   assign ZShift = Z >> Offset;
-<<<<<<< HEAD
-  assign Y = ZShift[`XLEN-1:0];    
-endmodule
-=======
   assign Y = ZShift[P.XLEN-1:0];    
-endmodule
-
->>>>>>> af046d47
+endmodule