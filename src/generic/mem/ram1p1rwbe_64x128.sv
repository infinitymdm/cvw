--- conflicted
+++ resolved
@@ -35,12 +35,7 @@
 );
 
    // replace "generic64x128RAM" with "TS1N..64X128.." module from your memory vendor
-<<<<<<< HEAD
-  ts1n28hpcpsvtb64x128m4sw sramIP (.CLK, .CEB, .WEB, .A, .D, .BWEB, .Q);
-//  generic64x128RAM sramIP (.CLK, .CEB, .WEB, .A, .D, .BWEB, .Q);
-=======
    //generic64x128RAM sramIP (.CLK, .CEB, .WEB, .A, .D, .BWEB, .Q);
    TS1N28HPCPSVTB64X128M4SW sramIP(.CLK, .CEB, .WEB, .A, .D, .BWEB, .Q);
->>>>>>> 0aed2365
 
 endmodule