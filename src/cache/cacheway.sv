--- conflicted
+++ resolved
@@ -117,11 +117,7 @@
     .din(PAdr[PA_BITS-1:OFFSETLEN+INDEXLEN]), .we(SetValidEN));
 
   // AND portion of distributed tag multiplexer
-<<<<<<< HEAD
-  assign TagWay = SelectedWay ? ReadTag : '0; // AND part of AOMux
-=======
-  assign TagWay = SelData ? ReadTag : 0; // AND part of AOMux
->>>>>>> e3971918
+  assign TagWay = SelectedWay ? ReadTag : 0; // AND part of AOMux
   assign HitDirtyWay = Dirty & ValidWay;
   assign DirtyWay = SelecteDirty & HitDirtyWay;                               // exclusion-tag: icache DirtyWay
   assign HitWay = ValidWay & (ReadTag == PAdr[PA_BITS-1:OFFSETLEN+INDEXLEN]) & ~InvalidateCacheDelay; // exclusion-tag: dcache HitWay
@@ -153,11 +149,7 @@
   end
 
   // AND portion of distributed read multiplexers
-<<<<<<< HEAD
-  assign ReadDataLineWay = SelectedWay ? ReadDataLine : '0;  // AND part of AO mux.
-=======
-  assign ReadDataLineWay = SelData ? ReadDataLine : 0;  // AND part of AO mux.
->>>>>>> e3971918
+  assign ReadDataLineWay = SelectedWay ? ReadDataLine : 0;  // AND part of AO mux.
 
   /////////////////////////////////////////////////////////////////////////////////////////////
   // Valid Bits
