--- conflicted
+++ resolved
@@ -81,13 +81,10 @@
   logic [31:0]      InstrRawD, InstrE, InstrW;
   localparam [31:0]      nop = 32'h00000013; // instruction for NOP
   logic 	    reset_q; // *** look at this later.
-<<<<<<< HEAD
   logic [`XLEN-1:0] PCPF;
-=======
 
   logic 	    BPPredDirWrongE, BTBPredPCWrongE, RASPredPCWrongE, BPPredClassNonCFIWrongE;
   
->>>>>>> 9e40fb07
 
   tlb #(.ENTRY_BITS(3), .ITLB(1)) itlb(.TLBAccessType(2'b10), .VirtualAddress(PCF),
                 .PageTableEntryWrite(PageTableEntryF), .PageTypeWrite(PageTypeF),
