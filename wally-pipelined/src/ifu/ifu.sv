///////////////////////////////////////////
// ifu.sv
//
// Written: David_Harris@hmc.edu 9 January 2021
// Modified:
//
// Purpose: Instrunction Fetch Unit
//           PC, branch prediction, instruction cache
// 
// A component of the Wally configurable RISC-V project.
// 
// Copyright (C) 2021 Harvey Mudd College & Oklahoma State University
//
// Permission is hereby granted, free of charge, to any person obtaining a copy of this software and associated documentation
// files (the "Software"), to deal in the Software without restriction, including without limitation the rights to use, copy, 
// modify, merge, publish, distribute, sublicense, and/or sell copies of the Software, and to permit persons to whom the Software 
// is furnished to do so, subject to the following conditions:
//
// The above copyright notice and this permission notice shall be included in all copies or substantial portions of the Software.
//
// THE SOFTWARE IS PROVIDED "AS IS", WITHOUT WARRANTY OF ANY KIND, EXPRESS OR IMPLIED, INCLUDING BUT NOT LIMITED TO THE WARRANTIES 
// OF MERCHANTABILITY, FITNESS FOR A PARTICULAR PURPOSE AND NONINFRINGEMENT. IN NO EVENT SHALL THE AUTHORS OR COPYRIGHT HOLDERS 
// BE LIABLE FOR ANY CLAIM, DAMAGES OR OTHER LIABILITY, WHETHER IN AN ACTION OF CONTRACT, TORT OR OTHERWISE, ARISING FROM, OUT 
// OF OR IN CONNECTION WITH THE SOFTWARE OR THE USE OR OTHER DEALINGS IN THE SOFTWARE.
///////////////////////////////////////////

`include "wally-config.vh"

module ifu (
  input  logic             clk, reset,
  input  logic             StallF, StallD, StallE, StallM, StallW,
  input  logic             FlushF, FlushD, FlushE, FlushM, FlushW,
  // Fetch
  input  logic [`XLEN-1:0] InstrInF,
  output logic [`XLEN-1:0] PCF, 
  output logic [`XLEN-1:0] InstrPAdrF,
  output logic             InstrReadF,
  output logic             ICacheStallF,
  // Decode  
  // Execute
  output logic [`XLEN-1:0] PCLinkE,
  input logic 		   PCSrcE, 
  input logic [`XLEN-1:0]  PCTargetE,
  output logic [`XLEN-1:0] PCE,
  output logic 		   BPPredWrongE, 
  // Mem
  input logic 		   RetM, TrapM, 
  input logic [`XLEN-1:0]  PrivilegedNextPCM, 
  output logic [31:0] 	   InstrD, InstrM,
  output logic [`XLEN-1:0] PCM, 
  // Writeback
  // output logic [`XLEN-1:0] PCLinkW,
  // Faults
  input  logic             IllegalBaseInstrFaultD,
  output logic             IllegalIEUInstrFaultD,
  output logic             InstrMisalignedFaultM,
  output logic [`XLEN-1:0] InstrMisalignedAdrM,
  // TLB management
  input logic  [1:0]       PrivilegeModeW,
  input logic  [`XLEN-1:0] PageTableEntryF,
  input logic  [`XLEN-1:0] SATP_REGW,
<<<<<<< HEAD
  //input logic              ITLBWriteF, ITLBFlushF,
  // input logic [`XLEN-1:0] SATP,
  output logic             ITLBMissF, ITLBHitF
=======
  input logic              ITLBWriteF, // ITLBFlushF,
  output logic             ITLBMissF, ITLBHitF,
  // bogus
  input  logic [15:0] rd2

>>>>>>> df51d990
);

  logic [`XLEN-1:0] UnalignedPCNextF, PCNextF;
  logic             misaligned, BranchMisalignedFaultE, BranchMisalignedFaultM, TrapMisalignedFaultM;
  logic             PrivilegedChangePCM;
  logic             IllegalCompInstrD;
  logic [`XLEN-1:0] PCPlusUpperF, PCPlus2or4F, PCD, PCW, PCLinkD, PCLinkM, PCPF;
  logic             CompressedF;
  logic [31:0]      InstrRawD, InstrE, InstrW;
  logic [31:0]      nop = 32'h00000013; // instruction for NOP
  logic [`XLEN-1:0] ITLBInstrPAdrF, ICacheInstrPAdrF;

  // *** temporary hack until walker is hooked up -- Thomas F
  // logic  [`XLEN-1:0] PageTableEntryF = '0;
  logic ITLBFlushF = '0;
<<<<<<< HEAD
  logic ITLBWriteF = '0;
  tlb #(3) itlb(clk, reset, SATP_REGW, PCF, PageTableEntryF, ITLBWriteF, ITLBFlushF,
    ITLBInstrPAdrF, ITLBMissF, ITLBHitF);
=======
  // logic ITLBWriteF = '0;
  tlb #(3) itlb(clk, reset, SATP_REGW, PrivilegeModeW, PCF, PageTableEntryF, ITLBWriteF, ITLBFlushF,
    InstrPAdrF, ITLBMissF, ITLBHitF);
>>>>>>> df51d990

  // branch predictor signals
  logic 	   SelBPPredF;
  logic [`XLEN-1:0] BPPredPCF, PCCorrectE, PCNext0F, PCNext1F;
  logic [3:0] 	    InstrClassD, InstrClassE;
  

  // *** put memory interface on here, InstrF becomes output
  //assign InstrPAdrF = PCF; // *** no MMU
  //assign InstrReadF = ~StallD; // *** & ICacheMissF; add later
  // assign InstrReadF = 1; // *** & ICacheMissF; add later

  // jarred 2021-03-14 Add instrution cache block to remove rd2
  assign PCPF = PCF; // Temporary workaround until iTLB is live
  icache ic(clk, reset, StallF, StallD, FlushD, PCPF, InstrInF, ICacheInstrPAdrF, InstrReadF, CompressedF, ICacheStallF, InstrRawD);
  // Prioritize the iTLB for reads if it wants one
  mux2 #(`XLEN) instrPAdrMux(ICacheInstrPAdrF, ITLBInstrPAdrF, ITLBMissF, InstrPAdrF);

  assign PrivilegedChangePCM = RetM | TrapM;

  //mux3    #(`XLEN) pcmux(PCPlus2or4F, PCCorrectE, PrivilegedNextPCM, {PrivilegedChangePCM, BPPredWrongE}, UnalignedPCNextF);
  mux2 #(`XLEN) pcmux0(.d0(PCPlus2or4F),
		       .d1(BPPredPCF),
		       .s(SelBPPredF),
		       .y(PCNext0F));

  mux2 #(`XLEN) pcmux1(.d0(PCNext0F),
		       .d1(PCCorrectE),
		       .s(BPPredWrongE),
		       .y(PCNext1F));

  mux2 #(`XLEN) pcmux2(.d0(PCNext1F),
		       .d1(PrivilegedNextPCM),
		       .s(PrivilegedChangePCM),
		       .y(UnalignedPCNextF));
  
  assign  PCNextF = {UnalignedPCNextF[`XLEN-1:1], 1'b0}; // hart-SPEC p. 21 about 16-bit alignment
  flopenl #(`XLEN) pcreg(clk, reset, ~StallF & ~ICacheStallF, PCNextF, `RESET_VECTOR, PCF);

  // branch and jump predictor
  // I am making the port connection explicit for now as I want to see them and they will be changing.
  bpred bpred(.clk(clk),
	      .reset(reset),
	      .StallF(StallF),
	      .StallD(StallD),
	      .StallE(1'b0),   // *** may need this eventually
	      .FlushF(FlushF),
	      .FlushD(FlushD),
	      .FlushE(FlushE),
	      .PCNextF(PCNextF),
	      .BPPredPCF(BPPredPCF),
	      .SelBPPredF(SelBPPredF),
	      .PCE(PCE),
	      .PCSrcE(PCSrcE),
	      .PCTargetE(PCTargetE),
	      .PCD(PCD),
	      .PCLinkE(PCLinkE),
	      .InstrClassE(InstrClassE),
	      .BPPredWrongE(BPPredWrongE));
  // The true correct target is PCTargetE if PCSrcE is 1 else it is the fall through PCLinkE.
  assign PCCorrectE =  PCSrcE ? PCTargetE : PCLinkE;

  // pcadder
  // add 2 or 4 to the PC, based on whether the instruction is 16 bits or 32
  assign PCPlusUpperF = PCF[`XLEN-1:2] + 1; // add 4 to PC
  // choose PC+2 or PC+4
  always_comb
    if (CompressedF) // add 2
      if (PCF[1]) PCPlus2or4F = {PCPlusUpperF, 2'b00}; 
      else        PCPlus2or4F = {PCF[`XLEN-1:2], 2'b10};
    else          PCPlus2or4F = {PCPlusUpperF, PCF[1:0]}; // add 4

  // Decode stage pipeline register and logic
  flopenrc #(`XLEN) PCDReg(clk, reset, FlushD, ~StallD, PCF, PCD);
   
  // expand 16-bit compressed instructions to 32 bits
  decompress decomp(.*);
  assign IllegalIEUInstrFaultD = IllegalBaseInstrFaultD | IllegalCompInstrD; // illegal if bad 32 or 16-bit instr
  // *** combine these with others in better way, including M, F


  // the branch predictor needs a compact decoding of the instruction class.
  // *** consider adding in the alternate return address x5 for returns.
  assign InstrClassD[3] = InstrD[6:0] == 7'h67 && InstrD[19:15] == 5'h01; // return
  assign InstrClassD[2] = InstrD[6:0] == 7'h67 && InstrD[19:15] != 5'h01; // jump register, but not return
  assign InstrClassD[1] = InstrD[6:0] == 7'h6F; // jump
  assign InstrClassD[0] = InstrD[6:0] == 7'h63; // branch

  // Misaligned PC logic

  generate
    if (`C_SUPPORTED) // C supports compressed instructions on halfword boundaries
      assign misaligned = PCNextF[0];
    else // instructions must be on word boundaries
      assign misaligned = |PCNextF[1:0];
  endgenerate

  // pipeline misaligned faults to M stage
  assign BranchMisalignedFaultE = misaligned & PCSrcE; // E-stage (Branch/Jump) misaligned
  flopenr #(1) InstrMisalginedReg(clk, reset, ~StallM, BranchMisalignedFaultE, BranchMisalignedFaultM);
  flopenr #(`XLEN) InstrMisalignedAdrReg(clk, reset, ~StallM, PCNextF, InstrMisalignedAdrM);
  assign TrapMisalignedFaultM = misaligned & PrivilegedChangePCM;
  assign InstrMisalignedFaultM = BranchMisalignedFaultM; // | TrapMisalignedFaultM; *** put this back in without causing a cyclic path
  
  flopenr  #(32)   InstrEReg(clk, reset, ~StallE, FlushE ? nop : InstrD, InstrE);
  flopenr  #(32)   InstrMReg(clk, reset, ~StallM, FlushM ? nop : InstrE, InstrM);
  flopenr  #(32)   InstrWReg(clk, reset, ~StallW, FlushW ? nop : InstrM, InstrW); // just for testbench, delete later
  flopenr #(`XLEN) PCEReg(clk, reset, ~StallE, PCD, PCE);
  flopenr #(`XLEN) PCMReg(clk, reset, ~StallM, PCE, PCM);
  flopenr #(`XLEN) PCWReg(clk, reset, ~StallW, PCM, PCW); // *** probably not needed; delete later

  flopenrc #(4) InstrClassRegE(.clk(clk),
			       .reset(reset),
			       .en(~StallE),
			       .clear(FlushE),
			       .d(InstrClassD),
			       .q(InstrClassE));

  // seems like there should be a lower-cost way of doing this PC+2 or PC+4 for JAL.  
  // either have ALU compute PC+2/4 and feed into ALUResult input of ResultMux or
  // have dedicated adder in Mem stage based on PCM + 2 or 4
  // *** redo this 
  flopenr #(`XLEN) PCPDReg(clk, reset, ~StallD, PCPlus2or4F, PCLinkD);
  flopenr #(`XLEN) PCPEReg(clk, reset, ~StallE, PCLinkD, PCLinkE);
  // flopenr #(`XLEN) PCPMReg(clk, reset, ~StallM, PCLinkE, PCLinkM);
  // /flopenr #(`XLEN) PCPWReg(clk, reset, ~StallW, PCLinkM, PCLinkW);

endmodule
<|MERGE_RESOLUTION|>--- conflicted
+++ resolved
@@ -59,17 +59,8 @@
   input logic  [1:0]       PrivilegeModeW,
   input logic  [`XLEN-1:0] PageTableEntryF,
   input logic  [`XLEN-1:0] SATP_REGW,
-<<<<<<< HEAD
-  //input logic              ITLBWriteF, ITLBFlushF,
-  // input logic [`XLEN-1:0] SATP,
+  input logic              ITLBWriteF, // ITLBFlushF,
   output logic             ITLBMissF, ITLBHitF
-=======
-  input logic              ITLBWriteF, // ITLBFlushF,
-  output logic             ITLBMissF, ITLBHitF,
-  // bogus
-  input  logic [15:0] rd2
-
->>>>>>> df51d990
 );
 
   logic [`XLEN-1:0] UnalignedPCNextF, PCNextF;
@@ -85,15 +76,9 @@
   // *** temporary hack until walker is hooked up -- Thomas F
   // logic  [`XLEN-1:0] PageTableEntryF = '0;
   logic ITLBFlushF = '0;
-<<<<<<< HEAD
-  logic ITLBWriteF = '0;
-  tlb #(3) itlb(clk, reset, SATP_REGW, PCF, PageTableEntryF, ITLBWriteF, ITLBFlushF,
-    ITLBInstrPAdrF, ITLBMissF, ITLBHitF);
-=======
   // logic ITLBWriteF = '0;
   tlb #(3) itlb(clk, reset, SATP_REGW, PrivilegeModeW, PCF, PageTableEntryF, ITLBWriteF, ITLBFlushF,
-    InstrPAdrF, ITLBMissF, ITLBHitF);
->>>>>>> df51d990
+    ITLBInstrPAdrF, ITLBMissF, ITLBHitF);
 
   // branch predictor signals
   logic 	   SelBPPredF;
