--- conflicted
+++ resolved
@@ -75,13 +75,7 @@
   logic [`XLEN-1:0] PCPlusUpperF, PCPlus2or4F, PCD, PCW, PCLinkD, PCLinkM, PCPF;
   logic             CompressedF;
   logic [31:0]      InstrRawD, InstrE, InstrW;
-<<<<<<< HEAD
-  logic [31:0]      nop = 32'h00000013; // instruction for NOP
-=======
   localparam [31:0]      nop = 32'h00000013; // instruction for NOP
-  // *** send this to the trap unit
-  logic             ITLBPageFaultF;
->>>>>>> 6da85301
 
   tlb #(.ENTRY_BITS(3), .ITLB(1)) itlb(.TLBAccessType(2'b10), .VirtualAddress(PCF),
                 .PageTableEntryWrite(PageTableEntryF), .PageTypeWrite(PageTypeF),
