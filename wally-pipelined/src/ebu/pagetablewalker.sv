///////////////////////////////////////////
// pagetablewalker.sv
//
// Written: tfleming@hmc.edu 2 March 2021
// Modified: 
//
// Purpose: Page Table Walker
//          Part of the Memory Management Unit (MMU)
// 
// A component of the Wally configurable RISC-V project.
// 
// Copyright (C) 2021 Harvey Mudd College & Oklahoma State University
//
// Permission is hereby granted, free of charge, to any person obtaining a copy of this software and associated documentation
// files (the "Software"), to deal in the Software without restriction, including without limitation the rights to use, copy, 
// modify, merge, publish, distribute, sublicense, and/or sell copies of the Software, and to permit persons to whom the Software 
// is furnished to do so, subject to the following conditions:
//
// The above copyright notice and this permission notice shall be included in all copies or substantial portions of the Software.
//
// THE SOFTWARE IS PROVIDED "AS IS", WITHOUT WARRANTY OF ANY KIND, EXPRESS OR IMPLIED, INCLUDING BUT NOT LIMITED TO THE WARRANTIES 
// OF MERCHANTABILITY, FITNESS FOR A PARTICULAR PURPOSE AND NONINFRINGEMENT. IN NO EVENT SHALL THE AUTHORS OR COPYRIGHT HOLDERS 
// BE LIABLE FOR ANY CLAIM, DAMAGES OR OTHER LIABILITY, WHETHER IN AN ACTION OF CONTRACT, TORT OR OTHERWISE, ARISING FROM, OUT 
// OF OR IN CONNECTION WITH THE SOFTWARE OR THE USE OR OTHER DEALINGS IN THE SOFTWARE.
///////////////////////////////////////////

`include "wally-config.vh"
`include "wally-constants.vh"

/* ***
   TO-DO:
    - Faults have a timing issue and currently do not work.
    - Leaf state brings HADDR down to zeros (maybe fixed?)
    - Complete rv64ic case
    - Implement better accessed/dirty behavior
    - Implement read/write/execute checking (either here or in TLB)
*/

module pagetablewalker (
  // Control signals
  input  logic             HCLK, HRESETn,
  input  logic [`XLEN-1:0] SATP_REGW,

  // Signals from TLBs (addresses to translate)
  input  logic [`XLEN-1:0] PCF, MemAdrM,
  input  logic             ITLBMissF, DTLBMissM,
  input  logic [1:0]       MemRWM,

  // Outputs to the TLBs (PTEs to write)
  output logic [`XLEN-1:0] PageTableEntryF, PageTableEntryM,
  output logic [1:0]       PageTypeF, PageTypeM,
  output logic             ITLBWriteF, DTLBWriteM,

  // Signals from ahblite (PTEs from memory)
  input  logic [`XLEN-1:0] MMUReadPTE,
  input  logic             MMUReady,

  // Signals to ahblite (memory addresses to access)
  output logic [`XLEN-1:0] MMUPAdr,
  output logic             MMUTranslate,
  output logic             MMUTranslationComplete,

  // Faults
  output logic             InstrPageFaultF, LoadPageFaultM, StorePageFaultM
);

  // Internal signals
  logic                 SvMode, TLBMiss;
  logic [`PPN_BITS-1:0] BasePageTablePPN;
  logic [`XLEN-1:0]     TranslationVAdr;
  logic [`XLEN-1:0]     SavedPTE, CurrentPTE;
  logic [`PA_BITS-1:0]  TranslationPAdr;
  logic [`PPN_BITS-1:0] CurrentPPN;
  logic                 MemStore;

  // PTE Control Bits
  logic Dirty, Accessed, Global, User,
        Executable, Writable, Readable, Valid;
  // PTE descriptions
  logic ValidPTE, AccessAlert, MegapageMisaligned, BadMegapage, LeafPTE;

  // Outputs of walker
  logic [`XLEN-1:0] PageTableEntry;
  logic [1:0] PageType;

  // Signals for direct, fake translations. Not part of the final Wally version.
  logic [`XLEN-1:0]     DirectInstrPTE, DirectMemPTE;
  localparam            DirectPTEFlags = {2'b0, 8'b00001111};

  logic [`VPN_BITS-1:0] PCPageNumber, MemAdrPageNumber;

  assign BasePageTablePPN = SATP_REGW[`PPN_BITS-1:0];

  assign MemStore = MemRWM[0];

  assign PCPageNumber = PCF[`VPN_BITS+11:12];
  assign MemAdrPageNumber = MemAdrM[`VPN_BITS+11:12];

  // Create fake page table entries for direct virtual to physical translation
  generate
    if (`XLEN == 32) begin
      assign DirectInstrPTE = {PCPageNumber, DirectPTEFlags};
      assign DirectMemPTE   = {MemAdrPageNumber, DirectPTEFlags};
    end else begin
      assign DirectInstrPTE = {10'b0, PCPageNumber, DirectPTEFlags};
      assign DirectMemPTE   = {10'b0, MemAdrPageNumber, DirectPTEFlags};
    end
  endgenerate

  // Direct translation flops
  //flopenr #(`XLEN) instrpte(HCLK, ~HRESETn, ITLBMissF, DirectInstrPTE, PageTableEntryF);
  //flopenr #(`XLEN)  datapte(HCLK, ~HRESETn, DTLBMissM, DirectMemPTE, PageTableEntryM);

  //flopr #(1) iwritesignal(HCLK, ~HRESETn, ITLBMissF, ITLBWriteF);
  //flopr #(1) dwritesignal(HCLK, ~HRESETn, DTLBMissM, DTLBWriteM);

  // Prefer data address translations over instruction address translations
  assign TranslationVAdr = (DTLBMissM) ? MemAdrM : PCF;
  assign MMUTranslate = DTLBMissM || ITLBMissF;

  // unswizzle PTE bits
  assign {Dirty, Accessed, Global, User,
          Executable, Writable, Readable, Valid} = CurrentPTE[7:0];

  // Assign PTE descriptors common across all XLEN values
  assign LeafPTE = Executable | Writable | Readable;
  assign ValidPTE = Valid && ~(Writable && ~Readable);
  assign AccessAlert = ~Accessed || (MemStore && ~Dirty);

  // Assign specific outputs to general outputs
  assign PageTableEntryF = PageTableEntry;
  assign PageTableEntryM = PageTableEntry;
  assign PageTypeF = PageType;
  assign PageTypeM = PageType;

  localparam IDLE = 3'h0;
  localparam LEVEL1 = 3'h1;
  localparam LEVEL0 = 3'h2;
  localparam LEAF = 3'h3;
  localparam FAULT = 3'h4;
  localparam LEVEL2 = 3'h5;

  logic [2:0] WalkerState, NextWalkerState;

  generate
    if (`XLEN == 32) begin
      logic [9:0] VPN1, VPN0;

      assign SvMode = SATP_REGW[31];

      // *** Do we need a synchronizer here for walker to talk to ahblite?
      flopenl #(3) mmureg(HCLK, ~HRESETn, 1'b1, NextWalkerState, IDLE, WalkerState);

      // State transition logic
      always_comb begin
        case (WalkerState)
          IDLE:   if      (MMUTranslate)           NextWalkerState = LEVEL1;
                  else                             NextWalkerState = IDLE;
          LEVEL1: if      (~MMUReady)              NextWalkerState = LEVEL1;
                //  else if (~ValidPTE || (LeafPTE && BadMegapage))
                //                                   NextWalkerState = FAULT;
                // *** Leave megapage implementation for later
                // *** need to check if megapage valid/aligned
                  else if (ValidPTE && LeafPTE)    NextWalkerState = LEAF;
                  else if (ValidPTE && ~LeafPTE)   NextWalkerState = LEVEL0;
                  else                             NextWalkerState = FAULT;
          LEVEL0: if      (~MMUReady)              NextWalkerState = LEVEL0;
                  else if (ValidPTE && LeafPTE && ~AccessAlert)
                                                   NextWalkerState = LEAF;
                  else                             NextWalkerState = FAULT;
          LEAF:   if      (MMUTranslate)           NextWalkerState = LEVEL1;
                  else                             NextWalkerState = IDLE;
          FAULT:  if      (MMUTranslate)           NextWalkerState = LEVEL1;
                  else                             NextWalkerState = IDLE;
        endcase
      end


      // A megapage is a Level 1 leaf page. This page must have zero PPN[0].
      assign MegapageMisaligned = |(CurrentPPN[9:0]);
      assign BadMegapage = MegapageMisaligned || AccessAlert;  // *** Implement better access/dirty scheme

      assign VPN1 = TranslationVAdr[31:22];
      assign VPN0 = TranslationVAdr[21:12]; // *** could optimize by not passing offset?

      // Assign combinational outputs
      always_comb begin
        // default values
<<<<<<< HEAD
        assign TranslationPAdr = '0;
        assign PageTableEntry = '0;
        assign PageType ='0;
        assign MMUTranslationComplete = '0;
        assign DTLBWriteM = '0;
        assign ITLBWriteF = '0;
        assign InstrPageFaultF = '0;
        assign LoadPageFaultM = '0;
        assign StorePageFaultM = '0;
=======
        TranslationPAdr = '0;
        PageTableEntry = '0;
        PageType ='0;
        MMUTranslationComplete = '0;
        DTLBWriteM = '0;
        ITLBWriteF = '0;
        InstrPageFaultM = '0;
        LoadPageFaultM = '0;
        StorePageFaultM = '0;
>>>>>>> 5f4ff7eb

        case (NextWalkerState)
          LEVEL1: begin
            TranslationPAdr = {BasePageTablePPN, VPN1, 2'b00};
          end
          LEVEL0: begin
            TranslationPAdr = {CurrentPPN, VPN0, 2'b00};
          end
          LEAF: begin
            // Keep physical address alive to prevent HADDR dropping to 0
            TranslationPAdr = {CurrentPPN, VPN0, 2'b00};
            PageTableEntry = CurrentPTE;
            PageType = (WalkerState == LEVEL1) ? 2'b01 : 2'b00;
            MMUTranslationComplete = '1;
            DTLBWriteM = DTLBMissM;
            ITLBWriteF = ~DTLBMissM;  // Prefer data over instructions
          end
          FAULT: begin
<<<<<<< HEAD
            assign TranslationPAdr = {CurrentPPN, VPN0, 2'b00};
            assign MMUTranslationComplete = '1;
            assign InstrPageFaultF = ~DTLBMissM;
            assign LoadPageFaultM = DTLBMissM && ~MemStore;
            assign StorePageFaultM = DTLBMissM && MemStore;
=======
            TranslationPAdr = {CurrentPPN, VPN0, 2'b00};
            MMUTranslationComplete = '1;
            InstrPageFaultM = ~DTLBMissM;
            LoadPageFaultM = DTLBMissM && ~MemStore;
            StorePageFaultM = DTLBMissM && MemStore;
>>>>>>> 5f4ff7eb
          end
        endcase
      end

      // Capture page table entry from ahblite
      flopenr #(32) ptereg(HCLK, ~HRESETn, MMUReady, MMUReadPTE, SavedPTE);
      mux2 #(32) ptemux(SavedPTE, MMUReadPTE, MMUReady, CurrentPTE);
      assign CurrentPPN = CurrentPTE[`PPN_BITS+9:10];

      // Assign outputs to ahblite
      // *** Currently truncate address to 32 bits. This must be changed if
      // we support larger physical address spaces
      assign MMUPAdr = TranslationPAdr[31:0];

    end else begin
      assign SvMode = SATP_REGW[63];

      logic [8:0] VPN2, VPN1, VPN0;

      logic GigapageMisaligned, BadGigapage;

      // *** Do we need a synchronizer here for walker to talk to ahblite?
      flopenl #(3) mmureg(HCLK, ~HRESETn, 1'b1, NextWalkerState, IDLE, WalkerState);

      always_comb begin
        case (WalkerState)
          IDLE:   if      (MMUTranslate)           NextWalkerState = LEVEL2;
                  else                             NextWalkerState = IDLE;
          LEVEL2: if      (~MMUReady)              NextWalkerState = LEVEL2;
                  else if (ValidPTE && LeafPTE)    NextWalkerState = LEAF;
                  else if (ValidPTE && ~LeafPTE)   NextWalkerState = LEVEL1;
                  else                             NextWalkerState = FAULT;
          LEVEL1: if      (~MMUReady)              NextWalkerState = LEVEL1;
                //  else if (~ValidPTE || (LeafPTE && BadMegapage))
                //                                   NextWalkerState = FAULT;
                // *** Leave megapage implementation for later
                  else if (ValidPTE && LeafPTE)    NextWalkerState = LEAF;
                  else if (ValidPTE && ~LeafPTE)   NextWalkerState = LEVEL0;
                  else                             NextWalkerState = FAULT;
          LEVEL0: if      (~MMUReady)              NextWalkerState = LEVEL0;
                  else if (ValidPTE && LeafPTE && ~AccessAlert)
                                                   NextWalkerState = LEAF;
                  else                             NextWalkerState = FAULT;
          LEAF:   if      (MMUTranslate)           NextWalkerState = LEVEL2;
                  else                             NextWalkerState = IDLE;
          FAULT:  if      (MMUTranslate)           NextWalkerState = LEVEL2;
                  else                             NextWalkerState = IDLE;
        endcase
      end

      // A gigapage is a Level 2 leaf page. This page must have zero PPN[1] and
      // zero PPN[0]
      assign GigapageMisaligned = |(CurrentPPN[17:0]);
      // A megapage is a Level 1 leaf page. This page must have zero PPN[0].
      assign MegapageMisaligned = |(CurrentPPN[8:0]);

      assign BadGigapage = GigapageMisaligned || AccessAlert;  // *** Implement better access/dirty scheme
      assign BadMegapage = MegapageMisaligned || AccessAlert;  // *** Implement better access/dirty scheme

      assign VPN2 = TranslationVAdr[38:30];
      assign VPN1 = TranslationVAdr[29:21];
      assign VPN0 = TranslationVAdr[20:12]; // *** could optimize by not passing offset?

      // *** Should translate this flop block into our flop module notation
      always_comb begin
        // default values
<<<<<<< HEAD
        assign TranslationPAdr = '0;
        assign PageTableEntry = '0;
        assign PageType = '0;
        assign MMUTranslationComplete = '0;
        assign DTLBWriteM = '0;
        assign ITLBWriteF = '0;
        assign InstrPageFaultF = '0;
        assign LoadPageFaultM = '0;
        assign StorePageFaultM = '0;
=======
        TranslationPAdr = '0;
        PageTableEntry = '0;
        PageType = '0;
        MMUTranslationComplete = '0;
        DTLBWriteM = '0;
        ITLBWriteF = '0;
        InstrPageFaultM = '0;
        LoadPageFaultM = '0;
        StorePageFaultM = '0;
>>>>>>> 5f4ff7eb

        case (NextWalkerState)
          LEVEL2: begin
            TranslationPAdr = {BasePageTablePPN, VPN2, 3'b000};
          end
          LEVEL1: begin
            TranslationPAdr = {CurrentPPN, VPN1, 3'b000};
          end
          LEVEL0: begin
            TranslationPAdr = {CurrentPPN, VPN0, 3'b000};
          end
          LEAF: begin
            // Keep physical address alive to prevent HADDR dropping to 0
            TranslationPAdr = {CurrentPPN, VPN0, 3'b000};
            PageTableEntry = CurrentPTE;
            PageType = (WalkerState == LEVEL2) ? 2'b11 : 
                                ((WalkerState == LEVEL1) ? 2'b01 : 2'b00);
            MMUTranslationComplete = '1;
            DTLBWriteM = DTLBMissM;
            ITLBWriteF = ~DTLBMissM;  // Prefer data over instructions
          end
          FAULT: begin
<<<<<<< HEAD
            assign TranslationPAdr = {CurrentPPN, VPN0, 3'b000};
            assign MMUTranslationComplete = '1;
            assign InstrPageFaultF = ~DTLBMissM;
            assign LoadPageFaultM = DTLBMissM && ~MemStore;
            assign StorePageFaultM = DTLBMissM && MemStore;
=======
            TranslationPAdr = {CurrentPPN, VPN0, 3'b000};
            MMUTranslationComplete = '1;
            InstrPageFaultM = ~DTLBMissM;
            LoadPageFaultM = DTLBMissM && ~MemStore;
            StorePageFaultM = DTLBMissM && MemStore;
>>>>>>> 5f4ff7eb
          end
        endcase
      end

      // Capture page table entry from ahblite
      flopenr #(`XLEN) ptereg(HCLK, ~HRESETn, MMUReady, MMUReadPTE, SavedPTE);
      mux2 #(`XLEN) ptemux(SavedPTE, MMUReadPTE, MMUReady, CurrentPTE);
      assign CurrentPPN = CurrentPTE[`PPN_BITS+9:10];

      // Assign outputs to ahblite
      // *** Currently truncate address to 32 bits. This must be changed if
      // we support larger physical address spaces
      assign MMUPAdr = TranslationPAdr[31:0];
    end
  endgenerate

endmodule<|MERGE_RESOLUTION|>--- conflicted
+++ resolved
@@ -186,27 +186,15 @@
       // Assign combinational outputs
       always_comb begin
         // default values
-<<<<<<< HEAD
-        assign TranslationPAdr = '0;
-        assign PageTableEntry = '0;
-        assign PageType ='0;
-        assign MMUTranslationComplete = '0;
-        assign DTLBWriteM = '0;
-        assign ITLBWriteF = '0;
-        assign InstrPageFaultF = '0;
-        assign LoadPageFaultM = '0;
-        assign StorePageFaultM = '0;
-=======
         TranslationPAdr = '0;
         PageTableEntry = '0;
         PageType ='0;
         MMUTranslationComplete = '0;
         DTLBWriteM = '0;
         ITLBWriteF = '0;
-        InstrPageFaultM = '0;
+        InstrPageFaultF = '0;
         LoadPageFaultM = '0;
         StorePageFaultM = '0;
->>>>>>> 5f4ff7eb
 
         case (NextWalkerState)
           LEVEL1: begin
@@ -225,19 +213,11 @@
             ITLBWriteF = ~DTLBMissM;  // Prefer data over instructions
           end
           FAULT: begin
-<<<<<<< HEAD
-            assign TranslationPAdr = {CurrentPPN, VPN0, 2'b00};
-            assign MMUTranslationComplete = '1;
-            assign InstrPageFaultF = ~DTLBMissM;
-            assign LoadPageFaultM = DTLBMissM && ~MemStore;
-            assign StorePageFaultM = DTLBMissM && MemStore;
-=======
             TranslationPAdr = {CurrentPPN, VPN0, 2'b00};
             MMUTranslationComplete = '1;
-            InstrPageFaultM = ~DTLBMissM;
+            InstrPageFaultF = ~DTLBMissM;
             LoadPageFaultM = DTLBMissM && ~MemStore;
             StorePageFaultM = DTLBMissM && MemStore;
->>>>>>> 5f4ff7eb
           end
         endcase
       end
@@ -304,27 +284,15 @@
       // *** Should translate this flop block into our flop module notation
       always_comb begin
         // default values
-<<<<<<< HEAD
-        assign TranslationPAdr = '0;
-        assign PageTableEntry = '0;
-        assign PageType = '0;
-        assign MMUTranslationComplete = '0;
-        assign DTLBWriteM = '0;
-        assign ITLBWriteF = '0;
-        assign InstrPageFaultF = '0;
-        assign LoadPageFaultM = '0;
-        assign StorePageFaultM = '0;
-=======
         TranslationPAdr = '0;
         PageTableEntry = '0;
         PageType = '0;
         MMUTranslationComplete = '0;
         DTLBWriteM = '0;
         ITLBWriteF = '0;
-        InstrPageFaultM = '0;
+        InstrPageFaultF = '0;
         LoadPageFaultM = '0;
         StorePageFaultM = '0;
->>>>>>> 5f4ff7eb
 
         case (NextWalkerState)
           LEVEL2: begin
@@ -347,19 +315,11 @@
             ITLBWriteF = ~DTLBMissM;  // Prefer data over instructions
           end
           FAULT: begin
-<<<<<<< HEAD
-            assign TranslationPAdr = {CurrentPPN, VPN0, 3'b000};
-            assign MMUTranslationComplete = '1;
-            assign InstrPageFaultF = ~DTLBMissM;
-            assign LoadPageFaultM = DTLBMissM && ~MemStore;
-            assign StorePageFaultM = DTLBMissM && MemStore;
-=======
             TranslationPAdr = {CurrentPPN, VPN0, 3'b000};
             MMUTranslationComplete = '1;
-            InstrPageFaultM = ~DTLBMissM;
+            InstrPageFaultF = ~DTLBMissM;
             LoadPageFaultM = DTLBMissM && ~MemStore;
             StorePageFaultM = DTLBMissM && MemStore;
->>>>>>> 5f4ff7eb
           end
         endcase
       end
