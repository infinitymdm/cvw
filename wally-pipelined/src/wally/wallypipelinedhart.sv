--- conflicted
+++ resolved
@@ -97,13 +97,10 @@
 
   logic [`XLEN-1:0] PageTableEntryF, PageTableEntryM;
 
-<<<<<<< HEAD
-  // ICache stalls
+  // IMem stalls
   logic             ICacheStallF;
-=======
   logic [`XLEN-1:0] MMUPAdr, MMUReadPTE;
   logic             MMUTranslate, MMUReady;
->>>>>>> df51d990
 
   // bus interface to dmem
   logic             MemReadM, MemWriteM;
