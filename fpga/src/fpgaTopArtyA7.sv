///////////////////////////////////////////
// fpgaTop.sv
//
// Written: ross1728@gmail.com November 17, 2021
// Modified: 
//
// Purpose: This is a top level for the fpga's implementation of wally.
//          Instantiates wallysoc, ddr4, abh lite to axi converters, pll, etc
// 
// A component of the Wally configurable RISC-V project.
// 
// Copyright (C) 2021 Harvey Mudd College & Oklahoma State University
//
// Permission is hereby granted, free of charge, to any person obtaining a copy of this software and associated documentation
// files (the "Software"), to deal in the Software without restriction, including without limitation the rights to use, copy, 
// modify, merge, publish, distribute, sublicense, and/or sell copies of the Software, and to permit persons to whom the Software 
// is furnished to do so, subject to the following conditions:
//
// The above copyright notice and this permission notice shall be included in all copies or substantial portions of the Software.
//
// THE SOFTWARE IS PROVIDED "AS IS", WITHOUT WARRANTY OF ANY KIND, EXPRESS OR IMPLIED, INCLUDING BUT NOT LIMITED TO THE WARRANTIES 
// OF MERCHANTABILITY, FITNESS FOR A PARTICULAR PURPOSE AND NONINFRINGEMENT. IN NO EVENT SHALL THE AUTHORS OR COPYRIGHT HOLDERS 
// BE LIABLE FOR ANY CLAIM, DAMAGES OR OTHER LIABILITY, WHETHER IN AN ACTION OF CONTRACT, TORT OR OTHERWISE, ARISING FROM, OUT 
// OF OR IN CONNECTION WITH THE SOFTWARE OR THE USE OR OTHER DEALINGS IN THE SOFTWARE.
///////////////////////////////////////////

`include "config.vh"

import cvw::*;

<<<<<<< HEAD
module fpgaTop 
  (input         default_100mhz_clk,
   input         resetn,
   input         south_reset,

   // GPIO signals
   input [3:0]   GPI,
   output [4:0]  GPO,

   // UART Signals
   input         UARTSin,
   output        UARTSout,

   // SDC Signals connecting to an SPI peripheral
   input         SDCIn,
   output        SDCCLK,
   output        SDCCmd,
   output        SDCCS,
   input         SDCCD,
   input         SDCWP,         

   // Memory signals
   inout [15:0]  ddr3_dq,
   inout [1:0]   ddr3_dqs_n,
   inout [1:0]   ddr3_dqs_p,
   output [13:0] ddr3_addr,
   output [2:0]  ddr3_ba,
   output        ddr3_ras_n,
   output        ddr3_cas_n,
   output        ddr3_we_n,
   output        ddr3_reset_n,
   output [0:0]  ddr3_ck_p,
   output [0:0]  ddr3_ck_n,
   output [0:0]  ddr3_cke,
   output [0:0]  ddr3_cs_n,
   output [1:0]  ddr3_dm,
   output [0:0]  ddr3_odt
=======
module fpgaTop #(parameter logic RVVI_SYNTH_SUPPORTED = 1)
  (input           default_100mhz_clk,
(* mark_debug = "true" *)   input           resetn,
   input           south_reset,

   input [3:0]     GPI,
   output [4:0]    GPO,

   input           UARTSin,
   output          UARTSout,

   inout [3:0]     SDCDat,
   output          SDCCLK,
   inout           SDCCmd,
   input           SDCCD,

 /*
     * Ethernet: 100BASE-T MII
     */
    output       phy_ref_clk,
    input        phy_rx_clk,
    input  [3:0] phy_rxd,
    input        phy_rx_dv,
    input        phy_rx_er,
    input        phy_tx_clk,
    output [3:0] phy_txd,
    output       phy_tx_en,
    input        phy_col, // nc
    input        phy_crs, // nc
    output       phy_reset_n,

   inout [15:0]    ddr3_dq,
   inout [1:0]     ddr3_dqs_n,
   inout [1:0]     ddr3_dqs_p,
   output [13:0]   ddr3_addr,
   output [2:0]    ddr3_ba,
   output          ddr3_ras_n,
   output          ddr3_cas_n,
   output          ddr3_we_n,
   output          ddr3_reset_n,
   output [0:0]    ddr3_ck_p,
   output [0:0]    ddr3_ck_n,
   output [0:0]    ddr3_cke,
   output [0:0]    ddr3_cs_n,
   output [1:0]    ddr3_dm,
   output [0:0]    ddr3_odt
>>>>>>> 957de2e9
   );

  // MMCM Signals
  wire 			   CPUCLK;
  wire 			   c0_ddr4_ui_clk_sync_rst;
  wire 			   bus_struct_reset;
  wire 			   peripheral_reset;
  wire 			   interconnect_aresetn;
  wire 			   peripheral_aresetn;
  wire 			   mb_reset;
  
  // AHB Signals from Wally
  wire 			   HCLKOpen;
  wire 			   HRESETnOpen;
  wire [63:0]      HRDATAEXT;
  wire 			   HREADYEXT;
  wire 			   HRESPEXT;
  wire 			   HSELEXT;
  wire [55:0] 	   HADDR;
  wire [63:0]      HWDATA;
  wire [64/8-1:0]  HWSTRB;
  wire 			   HWRITE;
  wire [2:0] 	   HSIZE;
  wire [2:0] 	   HBURST;
  wire [1:0] 	   HTRANS;
  wire 			   HREADY;
  wire [3:0] 	   HPROT;
  wire 			   HMASTLOCK;

  // GPIO Signals
  wire [31:0] 	   GPIOIN, GPIOOUT, GPIOEN;

  // AHB to AXI Bridge Signals
  wire [3:0] 	   m_axi_awid;
  wire [7:0] 	   m_axi_awlen;
  wire [2:0] 	   m_axi_awsize;
  wire [1:0] 	   m_axi_awburst;
  wire [3:0] 	   m_axi_awcache;
  wire [31:0] 	   m_axi_awaddr;
  wire [2:0] 	   m_axi_awprot;
  wire             m_axi_awvalid;
  wire             m_axi_awready;
  wire             m_axi_awlock;
  wire [63:0] 	   m_axi_wdata;
  wire [7:0] 	   m_axi_wstrb;
  wire             m_axi_wlast;
  wire             m_axi_wvalid;
  wire             m_axi_wready;
  wire [3:0] 	   m_axi_bid;
  wire [1:0] 	   m_axi_bresp;
  wire             m_axi_bvalid;
  wire             m_axi_bready;
  wire [3:0] 	   m_axi_arid;
  wire [7:0] 	   m_axi_arlen;
  wire [2:0] 	   m_axi_arsize;
  wire [1:0] 	   m_axi_arburst;
  wire [2:0] 	   m_axi_arprot;
  wire [3:0] 	   m_axi_arcache;
  wire             m_axi_arvalid;
  wire [31:0] 	   m_axi_araddr;
  wire 			   m_axi_arlock;
  wire             m_axi_arready;
  wire [3:0] 	   m_axi_rid;
  wire [63:0] 	   m_axi_rdata;
  wire [1:0] 	   m_axi_rresp;
  wire             m_axi_rvalid;
  wire             m_axi_rlast;
  wire             m_axi_rready;

  // AXI Signals going out of Clock Converter
  wire [3:0] 	   BUS_axi_arregion;
  wire [3:0] 	   BUS_axi_arqos;
  wire [3:0] 	   BUS_axi_awregion;
  wire [3:0] 	   BUS_axi_awqos;
  wire [3:0] 	   BUS_axi_awid;
  wire [7:0] 	   BUS_axi_awlen;
  wire [2:0] 	   BUS_axi_awsize;
  wire [1:0] 	   BUS_axi_awburst;
  wire [3:0] 	   BUS_axi_awcache;
  wire [31:0] 	   BUS_axi_awaddr;
  wire [2:0] 	   BUS_axi_awprot;
  wire 			   BUS_axi_awvalid;
  wire 			   BUS_axi_awready;
  wire 			   BUS_axi_awlock;
  wire [63:0] 	   BUS_axi_wdata;
  wire [7:0] 	   BUS_axi_wstrb;
  wire 			   BUS_axi_wlast;
  wire 			   BUS_axi_wvalid;
  wire 			   BUS_axi_wready;
  wire [3:0] 	   BUS_axi_bid;
  wire [1:0] 	   BUS_axi_bresp;
  wire 			   BUS_axi_bvalid;
  wire 			   BUS_axi_bready;
  wire [3:0] 	   BUS_axi_arid;
  wire [7:0] 	   BUS_axi_arlen;
  wire [2:0] 	   BUS_axi_arsize;
  wire [1:0] 	   BUS_axi_arburst;
  wire [2:0] 	   BUS_axi_arprot;
  wire [3:0] 	   BUS_axi_arcache;
  wire 			   BUS_axi_arvalid;
  wire [31:0] 	   BUS_axi_araddr;
  wire 			   BUS_axi_arlock;
  wire 			   BUS_axi_arready;
  wire [3:0] 	   BUS_axi_rid;
  wire [63:0] 	   BUS_axi_rdata;
  wire [1:0] 	   BUS_axi_rresp;
  wire 			   BUS_axi_rvalid;
  wire 			   BUS_axi_rlast;
  wire 			   BUS_axi_rready;
  
  wire 			   BUSCLK;
  wire             sdio_reset_open;
  
  wire             c0_init_calib_complete;
  wire 			   dbg_clk;
  wire [511 : 0]   dbg_bus;
  wire             ui_clk_sync_rst;
  
  wire 			   CLK208;
  wire             clk167;
  wire             clk200;

  wire             app_sr_active;
  wire             app_ref_ack;
  wire             app_zq_ack;
  wire             mmcm_locked;
  wire [11:0]      device_temp;
<<<<<<< HEAD
  wire             mmcm1_locked;
  
=======
    wire             mmcm1_locked;

(* mark_debug = "true" *)  logic              RVVIStall;
>>>>>>> 957de2e9

  assign GPIOIN = {25'b0, SDCCD, SDCWP, 1'b0, GPI};
  assign GPO = GPIOOUT[4:0];
  assign ahblite_resetn = peripheral_aresetn;
  assign cpu_reset = bus_struct_reset;
  assign calib = c0_init_calib_complete;

  logic [3:0] SDCCSin;
  assign SDCCS = SDCCSin[0];

  // mmcm

  // the ddr3 mig7 requires 2 input clocks 
  // 1. sys clock which is 167 MHz = ddr3 clock / 4
  // 2. a second clock which is 200 MHz
  // Wally requires a slower clock.  At this point I don't know what speed the atrix 7 will run so I'm initially targetting 25Mhz.
  // the mig will output a clock at 1/4 the sys clock or 41Mhz which might work with wally so we may be able to simplify the logic a lot.
  xlnx_mmcm xln_mmcm(.clk_out1(clk167),
                     .clk_out2(clk200),
                     .clk_out3(CPUCLK),
                     .clk_out4(phy_ref_clk),
                     .reset(1'b0),
                     .locked(mmcm1_locked),
                     .clk_in1(default_100mhz_clk));

  

  // reset controller XILINX IP
  xlnx_proc_sys_reset xlnx_proc_sys_reset_0
    (.slowest_sync_clk(CPUCLK),
     .ext_reset_in(1'b0),
     .aux_reset_in(south_reset),
     .mb_debug_sys_rst(1'b0),
     .dcm_locked(c0_init_calib_complete),
     .mb_reset(mb_reset),  //open
     .bus_struct_reset(bus_struct_reset),
     .peripheral_reset(peripheral_reset), //open
     .interconnect_aresetn(interconnect_aresetn), //open
     .peripheral_aresetn(peripheral_aresetn));

  `include "parameter-defs.vh"
  
  // Wally 
  wallypipelinedsoc  #(P) 
  wallypipelinedsoc(.clk(CPUCLK), .reset_ext(bus_struct_reset), .reset(), 
                    .HRDATAEXT, .HREADYEXT, .HRESPEXT, .HSELEXT,
                    .HCLK(HCLKOpen), .HRESETn(HRESETnOpen), 
                    .HADDR, .HWDATA, .HWSTRB, .HWRITE, .HSIZE, .HBURST, .HPROT,
                    .HTRANS, .HMASTLOCK, .HREADY, .TIMECLK(1'b0), 
                    .GPIOIN, .GPIOOUT, .GPIOEN,
<<<<<<< HEAD
                    .UARTSin, .UARTSout, .SDCIn, .SDCCmd, .SDCCS(SDCCSin), .SDCCLK); 
=======
                    .UARTSin, .UARTSout, .SDCIntr, .ExternalStall(RVVIStall)); 
>>>>>>> 957de2e9


  // ahb lite to axi bridge
  xlnx_ahblite_axi_bridge xlnx_ahblite_axi_bridge_0
    (.s_ahb_hclk(CPUCLK),
     .s_ahb_hresetn(peripheral_aresetn),
     .s_ahb_hsel(HSELEXT),
     .s_ahb_haddr(HADDR[31:0]),
     .s_ahb_hprot(HPROT),
     .s_ahb_htrans(HTRANS),
     .s_ahb_hsize(HSIZE),
     .s_ahb_hwrite(HWRITE),
     .s_ahb_hburst(HBURST),
     .s_ahb_hwdata(HWDATA),
     .s_ahb_hready_out(HREADYEXT),
     .s_ahb_hready_in(HREADY),
     .s_ahb_hrdata(HRDATAEXT),
     .s_ahb_hresp(HRESPEXT),
     .m_axi_awid(m_axi_awid),
     .m_axi_awlen(m_axi_awlen),
     .m_axi_awsize(m_axi_awsize),
     .m_axi_awburst(m_axi_awburst),
     .m_axi_awcache(m_axi_awcache),
     .m_axi_awaddr(m_axi_awaddr),
     .m_axi_awprot(m_axi_awprot),
     .m_axi_awvalid(m_axi_awvalid),
     .m_axi_awready(m_axi_awready),
     .m_axi_awlock(m_axi_awlock),
     .m_axi_wdata(m_axi_wdata),
     .m_axi_wstrb(m_axi_wstrb),
     .m_axi_wlast(m_axi_wlast),
     .m_axi_wvalid(m_axi_wvalid),
     .m_axi_wready(m_axi_wready),
     .m_axi_bid(m_axi_bid),
     .m_axi_bresp(m_axi_bresp),
     .m_axi_bvalid(m_axi_bvalid),
     .m_axi_bready(m_axi_bready),
     .m_axi_arid(m_axi_arid),
     .m_axi_arlen(m_axi_arlen),
     .m_axi_arsize(m_axi_arsize),
     .m_axi_arburst(m_axi_arburst),
     .m_axi_arprot(m_axi_arprot),
     .m_axi_arcache(m_axi_arcache),
     .m_axi_arvalid(m_axi_arvalid),
     .m_axi_araddr(m_axi_araddr),
     .m_axi_arlock(m_axi_arlock),
     .m_axi_arready(m_axi_arready),
     .m_axi_rid(m_axi_rid),
     .m_axi_rdata(m_axi_rdata),
     .m_axi_rresp(m_axi_rresp),
     .m_axi_rvalid(m_axi_rvalid),
     .m_axi_rlast(m_axi_rlast),
     .m_axi_rready(m_axi_rready));

  // AXI Clock Converter
  xlnx_axi_clock_converter xlnx_axi_clock_converter_0
    (.s_axi_aclk(CPUCLK),
     .s_axi_aresetn(peripheral_aresetn),
     .s_axi_awid(m_axi_awid),
     .s_axi_awlen(m_axi_awlen),
     .s_axi_awsize(m_axi_awsize),
     .s_axi_awburst(m_axi_awburst),
     .s_axi_awcache(m_axi_awcache),
     .s_axi_awaddr(m_axi_awaddr[30:0] ),
     .s_axi_awprot(m_axi_awprot),
     .s_axi_awregion(4'b0), // this could be a bug. bridge does not have these outputs
     .s_axi_awqos(4'b0),    // this could be a bug. bridge does not have these outputs
     .s_axi_awvalid(m_axi_awvalid),
     .s_axi_awready(m_axi_awready),
     .s_axi_awlock(m_axi_awlock),
     .s_axi_wdata(m_axi_wdata),
     .s_axi_wstrb(m_axi_wstrb),
     .s_axi_wlast(m_axi_wlast),
     .s_axi_wvalid(m_axi_wvalid),
     .s_axi_wready(m_axi_wready),
     .s_axi_bid(m_axi_bid),
     .s_axi_bresp(m_axi_bresp),
     .s_axi_bvalid(m_axi_bvalid),
     .s_axi_bready(m_axi_bready),
     .s_axi_arid(m_axi_arid),
     .s_axi_arlen(m_axi_arlen),
     .s_axi_arsize(m_axi_arsize),
     .s_axi_arburst(m_axi_arburst),
     .s_axi_arprot(m_axi_arprot),
     .s_axi_arregion(4'b0), // this could be a bug. bridge does not have these outputs
     .s_axi_arqos(4'b0),    // this could be a bug. bridge does not have these outputs
     .s_axi_arcache(m_axi_arcache),
     .s_axi_arvalid(m_axi_arvalid),
     .s_axi_araddr(m_axi_araddr[30:0]),
     .s_axi_arlock(m_axi_arlock),
     .s_axi_arready(m_axi_arready),
     .s_axi_rid(m_axi_rid),
     .s_axi_rdata(m_axi_rdata),
     .s_axi_rresp(m_axi_rresp),
     .s_axi_rvalid(m_axi_rvalid),
     .s_axi_rlast(m_axi_rlast),
     .s_axi_rready(m_axi_rready),

     .m_axi_aclk(BUSCLK),
     .m_axi_aresetn(resetn),
     .m_axi_awid(BUS_axi_awid),
     .m_axi_awlen(BUS_axi_awlen),
     .m_axi_awsize(BUS_axi_awsize),
     .m_axi_awburst(BUS_axi_awburst),
     .m_axi_awcache(BUS_axi_awcache),
     .m_axi_awaddr(BUS_axi_awaddr),
     .m_axi_awprot(BUS_axi_awprot),
     .m_axi_awregion(BUS_axi_awregion),
     .m_axi_awqos(BUS_axi_awqos),
     .m_axi_awvalid(BUS_axi_awvalid),
     .m_axi_awready(BUS_axi_awready),
     .m_axi_awlock(BUS_axi_awlock),
     .m_axi_wdata(BUS_axi_wdata),
     .m_axi_wstrb(BUS_axi_wstrb),
     .m_axi_wlast(BUS_axi_wlast),
     .m_axi_wvalid(BUS_axi_wvalid),
     .m_axi_wready(BUS_axi_wready),
     .m_axi_bid(BUS_axi_bid),
     .m_axi_bresp(BUS_axi_bresp),
     .m_axi_bvalid(BUS_axi_bvalid),
     .m_axi_bready(BUS_axi_bready),
     .m_axi_arid(BUS_axi_arid),
     .m_axi_arlen(BUS_axi_arlen),
     .m_axi_arsize(BUS_axi_arsize),
     .m_axi_arburst(BUS_axi_arburst),
     .m_axi_arprot(BUS_axi_arprot),
     .m_axi_arregion(BUS_axi_arregion),
     .m_axi_arqos(BUS_axi_arqos),
     .m_axi_arcache(BUS_axi_arcache),
     .m_axi_arvalid(BUS_axi_arvalid),
     .m_axi_araddr(BUS_axi_araddr),
     .m_axi_arlock(BUS_axi_arlock),
     .m_axi_arready(BUS_axi_arready),
     .m_axi_rid(BUS_axi_rid),
     .m_axi_rdata(BUS_axi_rdata),
     .m_axi_rresp(BUS_axi_rresp),
     .m_axi_rvalid(BUS_axi_rvalid),
     .m_axi_rlast(BUS_axi_rlast),
     .m_axi_rready(BUS_axi_rready));

  // DDR3 Controller
  xlnx_ddr3 xlnx_ddr3_c0
    (
     // ddr3 I/O
     .ddr3_dq(ddr3_dq),
     .ddr3_dqs_n(ddr3_dqs_n),
     .ddr3_dqs_p(ddr3_dqs_p),
     .ddr3_addr(ddr3_addr),
     .ddr3_ba(ddr3_ba),
     .ddr3_ras_n(ddr3_ras_n),
     .ddr3_cas_n(ddr3_cas_n),
     .ddr3_we_n(ddr3_we_n),
     .ddr3_reset_n(ddr3_reset_n),
     .ddr3_ck_p(ddr3_ck_p),
     .ddr3_ck_n(ddr3_ck_n),
     .ddr3_cke(ddr3_cke),
     .ddr3_cs_n(ddr3_cs_n),
     .ddr3_dm(ddr3_dm),
     .ddr3_odt(ddr3_odt),

     .sys_clk_i(clk167),
     .clk_ref_i(clk200),

     .ui_clk(BUSCLK),
     .ui_clk_sync_rst(ui_clk_sync_rst),
     .aresetn(resetn),
     .sys_rst(resetn),    // omg. this is active low?!?!?? 
     .mmcm_locked(mmcm_locked),

     .app_sr_req(1'b0),  // reserved command
     .app_ref_req(1'b0), // refresh command
     .app_zq_req(1'b0),  // recalibrate command
     .app_sr_active(app_sr_active), // reserved response
     .app_ref_ack(app_ref_ack),     // refresh ack
     .app_zq_ack(app_zq_ack),       // recalibrate ack

     // axi
     .s_axi_awid(BUS_axi_awid),
     .s_axi_awaddr(BUS_axi_awaddr[27:0]),
     .s_axi_awlen(BUS_axi_awlen),
     .s_axi_awsize(BUS_axi_awsize),
     .s_axi_awburst(BUS_axi_awburst),
     .s_axi_awlock(BUS_axi_awlock),
     .s_axi_awcache(BUS_axi_awcache),
     .s_axi_awprot(BUS_axi_awprot),
     .s_axi_awqos(BUS_axi_awqos),
     .s_axi_awvalid(BUS_axi_awvalid),
     .s_axi_awready(BUS_axi_awready),
     .s_axi_wdata(BUS_axi_wdata),
     .s_axi_wstrb(BUS_axi_wstrb),
     .s_axi_wlast(BUS_axi_wlast),
     .s_axi_wvalid(BUS_axi_wvalid),
     .s_axi_wready(BUS_axi_wready),
     .s_axi_bready(BUS_axi_bready),
     .s_axi_bid(BUS_axi_bid),
     .s_axi_bresp(BUS_axi_bresp),
     .s_axi_bvalid(BUS_axi_bvalid),
     .s_axi_arid(BUS_axi_arid),
     .s_axi_araddr(BUS_axi_araddr[27:0]),
     .s_axi_arlen(BUS_axi_arlen),
     .s_axi_arsize(BUS_axi_arsize),
     .s_axi_arburst(BUS_axi_arburst),
     .s_axi_arlock(BUS_axi_arlock),
     .s_axi_arcache(BUS_axi_arcache),
     .s_axi_arprot(BUS_axi_arprot),
     .s_axi_arqos(BUS_axi_arqos),
     .s_axi_arvalid(BUS_axi_arvalid),
     .s_axi_arready(BUS_axi_arready),
     .s_axi_rready(BUS_axi_rready),
     .s_axi_rlast(BUS_axi_rlast),
     .s_axi_rvalid(BUS_axi_rvalid),
     .s_axi_rresp(BUS_axi_rresp),
     .s_axi_rid(BUS_axi_rid),
     .s_axi_rdata(BUS_axi_rdata),

     .init_calib_complete(c0_init_calib_complete),
     .device_temp(device_temp));

  (* mark_debug = "true" *)  logic IlaTrigger;
    
   
  if(RVVI_SYNTH_SUPPORTED) begin : rvvi_synth
    localparam MAX_CSRS = 3;
    localparam TOTAL_CSRS = 36;
    localparam [31:0] RVVI_INIT_TIME_OUT = 32'd100000000;
    localparam [31:0] RVVI_PACKET_DELAY = 32'd400;
    
    // pipeline controlls
    logic                                             StallE, StallM, StallW, FlushE, FlushM, FlushW;
    // required
    logic [P.XLEN-1:0]                                PCM;
    logic                                             InstrValidM;
    logic [31:0]                                      InstrRawD;
    logic [63:0]                                      Mcycle, Minstret;
    logic                                             TrapM;
    logic [1:0]                                       PrivilegeModeW;
    // registers gpr and fpr
    logic                                             GPRWen, FPRWen;
    logic [4:0]                                       GPRAddr, FPRAddr;
    logic [P.XLEN-1:0]                                GPRValue, FPRValue;
    logic [P.XLEN-1:0]                                CSRArray [TOTAL_CSRS-1:0];

    logic                                             valid;
    logic [187+(3*P.XLEN) + MAX_CSRS*(P.XLEN+12)-1:0] rvvi;

    assign StallE         = fpgaTop.wallypipelinedsoc.core.StallE;
    assign StallM         = fpgaTop.wallypipelinedsoc.core.StallM;
    assign StallW         = fpgaTop.wallypipelinedsoc.core.StallW;
    assign FlushE         = fpgaTop.wallypipelinedsoc.core.FlushE;
    assign FlushM         = fpgaTop.wallypipelinedsoc.core.FlushM;
    assign FlushW         = fpgaTop.wallypipelinedsoc.core.FlushW;
    assign InstrValidM    = fpgaTop.wallypipelinedsoc.core.ieu.InstrValidM;
    assign InstrRawD      = fpgaTop.wallypipelinedsoc.core.ifu.InstrRawD;
    assign PCM            = fpgaTop.wallypipelinedsoc.core.ifu.PCM;
    assign Mcycle         = fpgaTop.wallypipelinedsoc.core.priv.priv.csr.counters.counters.HPMCOUNTER_REGW[0];
    assign Minstret       = fpgaTop.wallypipelinedsoc.core.priv.priv.csr.counters.counters.HPMCOUNTER_REGW[2];
    assign TrapM          = fpgaTop.wallypipelinedsoc.core.TrapM;
    assign PrivilegeModeW = fpgaTop.wallypipelinedsoc.core.priv.priv.privmode.PrivilegeModeW;
    assign GPRAddr        = fpgaTop.wallypipelinedsoc.core.ieu.dp.regf.a3;
    assign GPRWen         = fpgaTop.wallypipelinedsoc.core.ieu.dp.regf.we3;
    assign GPRValue       = fpgaTop.wallypipelinedsoc.core.ieu.dp.regf.wd3;
    assign FPRAddr        = fpgaTop.wallypipelinedsoc.core.fpu.fpu.fregfile.a4;
    assign FPRWen         = fpgaTop.wallypipelinedsoc.core.fpu.fpu.fregfile.we4;
    assign FPRValue       = fpgaTop.wallypipelinedsoc.core.fpu.fpu.fregfile.wd4;

    assign CSRArray[0] = fpgaTop.wallypipelinedsoc.core.priv.priv.csr.csrm.MSTATUS_REGW; // 12'h300
    assign CSRArray[1] = fpgaTop.wallypipelinedsoc.core.priv.priv.csr.csrm.MSTATUSH_REGW; // 12'h310
    assign CSRArray[2] = fpgaTop.wallypipelinedsoc.core.priv.priv.csr.csrm.MTVEC_REGW; // 12'h305
    assign CSRArray[3] = fpgaTop.wallypipelinedsoc.core.priv.priv.csr.csrm.MEPC_REGW; // 12'h341
    assign CSRArray[4] = fpgaTop.wallypipelinedsoc.core.priv.priv.csr.csrm.MCOUNTEREN_REGW; // 12'h306
    assign CSRArray[5] = fpgaTop.wallypipelinedsoc.core.priv.priv.csr.csrm.MCOUNTINHIBIT_REGW; // 12'h320
    assign CSRArray[6] = fpgaTop.wallypipelinedsoc.core.priv.priv.csr.csrm.MEDELEG_REGW; // 12'h302
    assign CSRArray[7] = fpgaTop.wallypipelinedsoc.core.priv.priv.csr.csrm.MIDELEG_REGW; // 12'h303
    assign CSRArray[8] = fpgaTop.wallypipelinedsoc.core.priv.priv.csr.csrm.MIP_REGW; // 12'h344
    assign CSRArray[9] = fpgaTop.wallypipelinedsoc.core.priv.priv.csr.csrm.MIE_REGW; // 12'h304
    assign CSRArray[10] = fpgaTop.wallypipelinedsoc.core.priv.priv.csr.csrm.MISA_REGW; // 12'h301
    assign CSRArray[11] = fpgaTop.wallypipelinedsoc.core.priv.priv.csr.csrm.MENVCFG_REGW; // 12'h30A
    assign CSRArray[12] = fpgaTop.wallypipelinedsoc.core.priv.priv.csr.csrm.MHARTID_REGW; // 12'hF14
    assign CSRArray[13] = fpgaTop.wallypipelinedsoc.core.priv.priv.csr.csrm.MSCRATCH_REGW; // 12'h340
    assign CSRArray[14] = fpgaTop.wallypipelinedsoc.core.priv.priv.csr.csrm.MCAUSE_REGW; // 12'h342
    assign CSRArray[15] = fpgaTop.wallypipelinedsoc.core.priv.priv.csr.csrm.MTVAL_REGW; // 12'h343
    assign CSRArray[16] = 0; // 12'hF11
    assign CSRArray[17] = 0; // 12'hF12
    assign CSRArray[18] = {{P.XLEN-12{1'b0}}, 12'h100}; //P.XLEN'h100; // 12'hF13
    assign CSRArray[19] = 0; // 12'hF15
    assign CSRArray[20] = 0; // 12'h34A
    // supervisor CSRs
    assign CSRArray[21] = fpgaTop.wallypipelinedsoc.core.priv.priv.csr.csrs.csrs.SSTATUS_REGW; // 12'h100
    assign CSRArray[22] = fpgaTop.wallypipelinedsoc.core.priv.priv.csr.csrm.MIE_REGW & 12'h222; // 12'h104
    assign CSRArray[23] = fpgaTop.wallypipelinedsoc.core.priv.priv.csr.csrs.csrs.STVEC_REGW; // 12'h105
    assign CSRArray[24] = fpgaTop.wallypipelinedsoc.core.priv.priv.csr.csrs.csrs.SEPC_REGW; // 12'h141
    assign CSRArray[25] = fpgaTop.wallypipelinedsoc.core.priv.priv.csr.csrs.csrs.SCOUNTEREN_REGW; // 12'h106
    assign CSRArray[26] = fpgaTop.wallypipelinedsoc.core.priv.priv.csr.csrs.csrs.SENVCFG_REGW; // 12'h10A
    assign CSRArray[27] = fpgaTop.wallypipelinedsoc.core.priv.priv.csr.csrs.csrs.SATP_REGW; // 12'h180
    assign CSRArray[28] = fpgaTop.wallypipelinedsoc.core.priv.priv.csr.csrs.csrs.SSCRATCH_REGW; // 12'h140
    assign CSRArray[29] = fpgaTop.wallypipelinedsoc.core.priv.priv.csr.csrs.csrs.STVAL_REGW; // 12'h143
    assign CSRArray[30] = fpgaTop.wallypipelinedsoc.core.priv.priv.csr.csrs.csrs.SCAUSE_REGW; // 12'h142
    assign CSRArray[31] = fpgaTop.wallypipelinedsoc.core.priv.priv.csr.csrm.MIP_REGW & 12'h222 & fpgaTop.wallypipelinedsoc.core.priv.priv.csr.csrm.MIDELEG_REGW; // 12'h144
    assign CSRArray[32] = fpgaTop.wallypipelinedsoc.core.priv.priv.csr.csrs.csrs.STIMECMP_REGW; // 12'h14D
    // user CSRs
    assign CSRArray[33] = fpgaTop.wallypipelinedsoc.core.priv.priv.csr.csru.csru.FFLAGS_REGW; // 12'h001
    assign CSRArray[34] = fpgaTop.wallypipelinedsoc.core.priv.priv.csr.csru.csru.FRM_REGW; // 12'h002
    assign CSRArray[35] = {fpgaTop.wallypipelinedsoc.core.priv.priv.csr.csru.csru.FRM_REGW, fpgaTop.wallypipelinedsoc.core.priv.priv.csr.csru.csru.FFLAGS_REGW}; // 12'h003

    rvvisynth #(P, MAX_CSRS) rvvisynth(.clk(CPUCLK), .reset(bus_struct_reset), .StallE, .StallM, .StallW, .FlushE, .FlushM, .FlushW,
      .PCM, .InstrValidM, .InstrRawD, .Mcycle, .Minstret, .TrapM, 
      .PrivilegeModeW, .GPRWen, .FPRWen, .GPRAddr, .FPRAddr, .GPRValue, .FPRValue, .CSRArray,
      .valid, .rvvi);

    // axi 4 write data channel
    logic [31:0]                                      RvviAxiWdata;
    logic [3:0]                                       RvviAxiWstrb;
    logic                                             RvviAxiWlast;
    logic                                             RvviAxiWvalid;
    logic                                             RvviAxiWready;

    logic [31:0] RvviAxiRdata;
    logic [3:0]                                       RvviAxiRstrb;
    logic RvviAxiRlast;
    logic RvviAxiRvalid;

    logic                                             tx_error_underflow, tx_fifo_overflow, tx_fifo_bad_frame, tx_fifo_good_frame, rx_error_bad_frame;
    logic                                             rx_error_bad_fcs, rx_fifo_overflow, rx_fifo_bad_frame, rx_fifo_good_frame;

    packetizer #(P, MAX_CSRS, RVVI_INIT_TIME_OUT, RVVI_PACKET_DELAY) packetizer(.rvvi, .valid, .m_axi_aclk(CPUCLK), .m_axi_aresetn(~bus_struct_reset), .RVVIStall,
      .RvviAxiWdata, .RvviAxiWstrb, .RvviAxiWlast, .RvviAxiWvalid, .RvviAxiWready);

    eth_mac_mii_fifo #(.TARGET("XILINX"), .CLOCK_INPUT_STYLE("BUFG"), .AXIS_DATA_WIDTH(32), .TX_FIFO_DEPTH(1024)) ethernet(.rst(bus_struct_reset), .logic_clk(CPUCLK), .logic_rst(bus_struct_reset),
      .tx_axis_tdata(RvviAxiWdata), .tx_axis_tkeep(RvviAxiWstrb), .tx_axis_tvalid(RvviAxiWvalid), .tx_axis_tready(RvviAxiWready),
      .tx_axis_tlast(RvviAxiWlast), .tx_axis_tuser('0), .rx_axis_tdata(RvviAxiRdata),
      .rx_axis_tkeep(RvviAxiRstrb), .rx_axis_tvalid(RvviAxiRvalid), .rx_axis_tready(1'b1),
      .rx_axis_tlast(RvviAxiRlast), .rx_axis_tuser(),

      .mii_rx_clk(phy_rx_clk),
      .mii_rxd(phy_rxd),
      .mii_rx_dv(phy_rx_dv),
      .mii_rx_er(phy_rx_er),
      .mii_tx_clk(phy_tx_clk),
      .mii_txd(phy_txd),
      .mii_tx_en(phy_tx_en),
      .mii_tx_er(),

      // status
      .tx_error_underflow, .tx_fifo_overflow, .tx_fifo_bad_frame, .tx_fifo_good_frame, .rx_error_bad_frame,
      .rx_error_bad_fcs, .rx_fifo_overflow, .rx_fifo_bad_frame, .rx_fifo_good_frame, 
      .cfg_ifg(8'd12), .cfg_tx_enable(1'b1), .cfg_rx_enable(1'b1)
      );

    triggergen triggergen(.clk(CPUCLK), .reset(bus_struct_reset), .RvviAxiRdata,
      .RvviAxiRstrb, .RvviAxiRlast, .RvviAxiRvalid, .IlaTrigger);
  end else begin // if (P.RVVI_SYNTH_SUPPORTED)
    assign IlaTrigger = '0;
    assign RVVIStall = '0;
  end
   
  //assign phy_reset_n = ~bus_struct_reset;
   assign phy_reset_n = ~1'b0;
  
endmodule
<|MERGE_RESOLUTION|>--- conflicted
+++ resolved
@@ -28,11 +28,10 @@
 
 import cvw::*;
 
-<<<<<<< HEAD
-module fpgaTop 
-  (input         default_100mhz_clk,
-   input         resetn,
-   input         south_reset,
+module fpgaTop #(parameter logic RVVI_SYNTH_SUPPORTED = 1)
+  (input           default_100mhz_clk,
+(* mark_debug = "true" *)   input           resetn,
+   input           south_reset,
 
    // GPIO signals
    input [3:0]   GPI,
@@ -49,40 +48,6 @@
    output        SDCCS,
    input         SDCCD,
    input         SDCWP,         
-
-   // Memory signals
-   inout [15:0]  ddr3_dq,
-   inout [1:0]   ddr3_dqs_n,
-   inout [1:0]   ddr3_dqs_p,
-   output [13:0] ddr3_addr,
-   output [2:0]  ddr3_ba,
-   output        ddr3_ras_n,
-   output        ddr3_cas_n,
-   output        ddr3_we_n,
-   output        ddr3_reset_n,
-   output [0:0]  ddr3_ck_p,
-   output [0:0]  ddr3_ck_n,
-   output [0:0]  ddr3_cke,
-   output [0:0]  ddr3_cs_n,
-   output [1:0]  ddr3_dm,
-   output [0:0]  ddr3_odt
-=======
-module fpgaTop #(parameter logic RVVI_SYNTH_SUPPORTED = 1)
-  (input           default_100mhz_clk,
-(* mark_debug = "true" *)   input           resetn,
-   input           south_reset,
-
-   input [3:0]     GPI,
-   output [4:0]    GPO,
-
-   input           UARTSin,
-   output          UARTSout,
-
-   inout [3:0]     SDCDat,
-   output          SDCCLK,
-   inout           SDCCmd,
-   input           SDCCD,
-
  /*
      * Ethernet: 100BASE-T MII
      */
@@ -113,7 +78,6 @@
    output [0:0]    ddr3_cs_n,
    output [1:0]    ddr3_dm,
    output [0:0]    ddr3_odt
->>>>>>> 957de2e9
    );
 
   // MMCM Signals
@@ -241,14 +205,9 @@
   wire             app_zq_ack;
   wire             mmcm_locked;
   wire [11:0]      device_temp;
-<<<<<<< HEAD
   wire             mmcm1_locked;
-  
-=======
-    wire             mmcm1_locked;
 
 (* mark_debug = "true" *)  logic              RVVIStall;
->>>>>>> 957de2e9
 
   assign GPIOIN = {25'b0, SDCCD, SDCWP, 1'b0, GPI};
   assign GPO = GPIOOUT[4:0];
@@ -299,11 +258,7 @@
                     .HADDR, .HWDATA, .HWSTRB, .HWRITE, .HSIZE, .HBURST, .HPROT,
                     .HTRANS, .HMASTLOCK, .HREADY, .TIMECLK(1'b0), 
                     .GPIOIN, .GPIOOUT, .GPIOEN,
-<<<<<<< HEAD
-                    .UARTSin, .UARTSout, .SDCIn, .SDCCmd, .SDCCS(SDCCSin), .SDCCLK); 
-=======
-                    .UARTSin, .UARTSout, .SDCIntr, .ExternalStall(RVVIStall)); 
->>>>>>> 957de2e9
+                    .UARTSin, .UARTSout, .SDCIn, .SDCCmd, .SDCCS(SDCCSin), .SDCCLK, .ExternalStall(RVVIStall)); 
 
 
   // ahb lite to axi bridge
