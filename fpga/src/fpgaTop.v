///////////////////////////////////////////
// fpgaTop.sv
//
// Written: ross1728@gmail.com November 17, 2021
// Modified: 
//
// Purpose: This is a top level for the fpga's implementation of wally.
//          Instantiates wallysoc, ddr4, abh lite to axi converters, pll, etc
// 
// A component of the Wally configurable RISC-V project.
// 
// Copyright (C) 2021 Harvey Mudd College & Oklahoma State University
//
// Permission is hereby granted, free of charge, to any person obtaining a copy of this software and associated documentation
// files (the "Software"), to deal in the Software without restriction, including without limitation the rights to use, copy, 
// modify, merge, publish, distribute, sublicense, and/or sell copies of the Software, and to permit persons to whom the Software 
// is furnished to do so, subject to the following conditions:
//
// The above copyright notice and this permission notice shall be included in all copies or substantial portions of the Software.
//
// THE SOFTWARE IS PROVIDED "AS IS", WITHOUT WARRANTY OF ANY KIND, EXPRESS OR IMPLIED, INCLUDING BUT NOT LIMITED TO THE WARRANTIES 
// OF MERCHANTABILITY, FITNESS FOR A PARTICULAR PURPOSE AND NONINFRINGEMENT. IN NO EVENT SHALL THE AUTHORS OR COPYRIGHT HOLDERS 
// BE LIABLE FOR ANY CLAIM, DAMAGES OR OTHER LIABILITY, WHETHER IN AN ACTION OF CONTRACT, TORT OR OTHERWISE, ARISING FROM, OUT 
// OF OR IN CONNECTION WITH THE SOFTWARE OR THE USE OR OTHER DEALINGS IN THE SOFTWARE.
///////////////////////////////////////////

module fpgaTop 
  (input           default_250mhz_clk1_0_n,
   input           default_250mhz_clk1_0_p, 
   input           reset,
   input           south_rst,

   input [3:0]     GPI,
   output [4:0]    GPO,

   input           UARTSin,
   output          UARTSout,

   inout [3:0]     SDCDat,
   output          SDCCLK,
   inout           SDCCmd,
   input           SDCCD,

   output          calib,
   output          cpu_reset,
   output          ahblite_resetn,

   output [16 : 0] c0_ddr4_adr,
   output [1 : 0]  c0_ddr4_ba,
   output [0 : 0]  c0_ddr4_cke,
   output [0 : 0]  c0_ddr4_cs_n,
   inout [7 : 0]   c0_ddr4_dm_dbi_n,
   inout [63 : 0]  c0_ddr4_dq,
   inout [7 : 0]   c0_ddr4_dqs_c,
   inout [7 : 0]   c0_ddr4_dqs_t,
   output [0 : 0]  c0_ddr4_odt,
   output [0 : 0]  c0_ddr4_bg,
   output          c0_ddr4_reset_n,
   output          c0_ddr4_act_n,
   output [0 : 0]  c0_ddr4_ck_c,
   output [0 : 0]  c0_ddr4_ck_t
   );

  wire 			   CPUCLK;
  wire 			   c0_ddr4_ui_clk_sync_rst;
  wire 			   bus_struct_reset;
  wire 			   peripheral_reset;
  wire 			   interconnect_aresetn;
  wire 			   peripheral_aresetn;
  wire 			   mb_reset;
  
  wire 			   HCLKOpen;
  wire 			   HRESETnOpen;
<<<<<<< HEAD
  wire [64-1:0]    HRDATAEXT;
  wire 			   HREADYEXT;
=======
  wire [`AHBW-1:0] HRDATAEXT;
  (* mark_debug = "true" *)wire 			   HREADYEXT;
>>>>>>> 6a996cd8
  wire 			   HRESPEXT;
  (* mark_debug = "true" *) wire 			   HSELEXT;
  (* mark_debug = "true" *) wire             HSELEXTSDC; // TEMP BOOT SIGNAL - JACOB
  wire [31:0] 	   HADDR;
  wire [64-1:0]    HWDATA;
  wire 			   HWRITE;
  wire [2:0] 	   HSIZE;
  wire [2:0] 	   HBURST;
  wire [1:0] 	   HTRANS;
  wire 			   HREADY;
  wire [3:0] 	   HPROT;
  wire 			   HMASTLOCK;
  
  

  wire [31:0] 	   GPIOIN, GPIOOUT, GPIOEN;

  // Old SDC connections
  // wire 			   SDCCmdIn;
  // wire 			   SDCCmdOE;
  // wire 			   SDCCmdOut;

 wire [3:0] 	   m_axi_awid;
 wire [7:0] 	   m_axi_awlen;
 wire [2:0] 	   m_axi_awsize;
 wire [1:0] 	   m_axi_awburst;
 wire [3:0] 	   m_axi_awcache;
 wire [31:0] 	   m_axi_awaddr;
 wire [2:0] 	   m_axi_awprot;
 wire 		   m_axi_awvalid;
 wire 		   m_axi_awready;
 wire 		   m_axi_awlock;
 wire [63:0] 	   m_axi_wdata;
 wire [7:0] 	   m_axi_wstrb;
 wire 		   m_axi_wlast;
 wire 		   m_axi_wvalid;
 wire 		   m_axi_wready;
 wire [3:0] 	   m_axi_bid;
 wire [1:0] 	   m_axi_bresp;
 wire 		   m_axi_bvalid;
 wire 		   m_axi_bready;
 wire [3:0] 	   m_axi_arid;
 wire [7:0] 	   m_axi_arlen;
 wire [2:0] 	   m_axi_arsize;
 wire [1:0] 	   m_axi_arburst;
 wire [2:0] 	   m_axi_arprot;
 wire [3:0] 	   m_axi_arcache;
 wire 		   m_axi_arvalid;
 wire [31:0] 	   m_axi_araddr;
 wire 			   m_axi_arlock;
 wire 		   m_axi_arready;
 wire [3:0] 	   m_axi_rid;
 wire [63:0] 	   m_axi_rdata;
 wire [1:0] 	   m_axi_rresp;
 wire 		   m_axi_rvalid;
 wire 		   m_axi_rlast;
 wire 		   m_axi_rready;

  // Extra Bus signals
  wire [3:0] 	   BUS_axi_arregion;
  wire [3:0] 	   BUS_axi_arqos;
  wire [3:0] 	   BUS_axi_awregion;
  wire [3:0] 	   BUS_axi_awqos;

  // Bus signals
  wire [3:0] 	   BUS_axi_awid;
  wire [7:0] 	   BUS_axi_awlen;
  wire [2:0] 	   BUS_axi_awsize;
  wire [1:0] 	   BUS_axi_awburst;
  wire [3:0] 	   BUS_axi_awcache;
  wire [30:0] 	   BUS_axi_awaddr;
  wire [2:0] 	   BUS_axi_awprot;
  wire 			   BUS_axi_awvalid;
  wire 			   BUS_axi_awready;
  wire 			   BUS_axi_awlock;
  wire [63:0] 	   BUS_axi_wdata;
  wire [7:0] 	   BUS_axi_wstrb;
  wire 			   BUS_axi_wlast;
  wire 			   BUS_axi_wvalid;
  wire 			   BUS_axi_wready;
  wire [3:0] 	   BUS_axi_bid;
  wire [1:0] 	   BUS_axi_bresp;
  wire 			   BUS_axi_bvalid;
  wire 			   BUS_axi_bready;
  wire [3:0] 	   BUS_axi_arid;
  wire [7:0] 	   BUS_axi_arlen;
  wire [2:0] 	   BUS_axi_arsize;
  wire [1:0] 	   BUS_axi_arburst;
  wire [2:0] 	   BUS_axi_arprot;
  wire [3:0] 	   BUS_axi_arcache;
  wire 			   BUS_axi_arvalid;
  wire [30:0] 	   BUS_axi_araddr;
  wire 			   BUS_axi_arlock;
  wire 			   BUS_axi_arready;
  wire [3:0] 	   BUS_axi_rid;
  wire [63:0] 	   BUS_axi_rdata;
  wire [1:0] 	   BUS_axi_rresp;
  wire 			   BUS_axi_rvalid;
  wire 			   BUS_axi_rlast;
  wire 			   BUS_axi_rready;

  wire 			   BUSCLK;
  

  wire 			   c0_init_calib_complete;
  wire 			   dbg_clk;
  wire [511 : 0]   dbg_bus;

  wire 			   CLK208;


<<<<<<< HEAD
  assign GPIOIN = {28'b0, GPI};
  assign GPO = GPIOOUT[4:0];
=======
  // Crossbar to Bus ------------------------------------------------

  (* mark_debug = "true" *)wire s00_axi_aclk;
  (* mark_debug = "true" *)wire s00_axi_aresetn;
  (* mark_debug = "true" *)wire [3:0] s00_axi_awid;
  (* mark_debug = "true" *)wire [31:0]s00_axi_awaddr;
  (* mark_debug = "true" *)wire [7:0]s00_axi_awlen;
  (* mark_debug = "true" *)wire [2:0]s00_axi_awsize;
  (* mark_debug = "true" *)wire [1:0]s00_axi_awburst;
  (* mark_debug = "true" *)wire [0:0]s00_axi_awlock;
  (* mark_debug = "true" *)wire [3:0]s00_axi_awcache;
  (* mark_debug = "true" *)wire [2:0]s00_axi_awprot;
  (* mark_debug = "true" *)wire [3:0]s00_axi_awregion;
  (* mark_debug = "true" *)wire [3:0]s00_axi_awqos;
  (* mark_debug = "true" *) wire s00_axi_awvalid;
  (* mark_debug = "true" *) wire s00_axi_awready;
  (* mark_debug = "true" *)wire [63:0]s00_axi_wdata;
  (* mark_debug = "true" *)wire [7:0]s00_axi_wstrb;
  (* mark_debug = "true" *)wire s00_axi_wlast;
  (* mark_debug = "true" *)wire s00_axi_wvalid;
  (* mark_debug = "true" *)wire s00_axi_wready;
  (* mark_debug = "true" *)wire [1:0]s00_axi_bresp;
  (* mark_debug = "true" *)wire s00_axi_bvalid;
  (* mark_debug = "true" *)wire s00_axi_bready;
  (* mark_debug = "true" *)wire [31:0]s00_axi_araddr;
  (* mark_debug = "true" *)wire [7:0]s00_axi_arlen;
  (* mark_debug = "true" *)wire [2:0]s00_axi_arsize;
  (* mark_debug = "true" *)wire [1:0]s00_axi_arburst;
  (* mark_debug = "true" *)wire [0:0]s00_axi_arlock;
  (* mark_debug = "true" *)wire [3:0]s00_axi_arcache;
  (* mark_debug = "true" *)wire [2:0]s00_axi_arprot;
  (* mark_debug = "true" *)wire [3:0]s00_axi_arregion;
  (* mark_debug = "true" *)wire [3:0]s00_axi_arqos;
  (* mark_debug = "true" *)wire s00_axi_arvalid;
  (* mark_debug = "true" *)wire s00_axi_arready;
  (* mark_debug = "true" *)wire [63:0]s00_axi_rdata;
  (* mark_debug = "true" *)wire [1:0]s00_axi_rresp;
  (* mark_debug = "true" *)wire s00_axi_rlast;
  (* mark_debug = "true" *)wire s00_axi_rvalid;
  (* mark_debug = "true" *)wire s00_axi_rready;

  (* mark_debug = "true" *)wire [3:0] s00_axi_bid;
  (* mark_debug = "true" *)wire [3:0] s00_axi_rid;
   
  // 64to32 dwidth converter input interface-------------------------
  wire s01_axi_aclk;
  wire s01_axi_aresetn;
  wire [3:0]s01_axi_awid;
  wire [31:0]s01_axi_awaddr;
  wire [7:0]s01_axi_awlen;
  wire [2:0]s01_axi_awsize;
  wire [1:0]s01_axi_awburst;
  wire [0:0]s01_axi_awlock;
  wire [3:0]s01_axi_awcache;
  wire [2:0]s01_axi_awprot;
  wire [3:0]s01_axi_awregion;
  wire [3:0]s01_axi_awqos; // qos signals need to be 0 for SDC
  (* mark_debug = "true" *) wire s01_axi_awvalid;
  (* mark_debug = "true" *) wire s01_axi_awready;
  wire [63:0]s01_axi_wdata;
  wire [7:0]s01_axi_wstrb;
  wire s01_axi_wlast;
  wire s01_axi_wvalid;
  wire s01_axi_wready;
  wire [1:0]s01_axi_bresp;
  wire s01_axi_bvalid;
  wire s01_axi_bready;
  wire [31:0]s01_axi_araddr;
  wire [7:0]s01_axi_arlen;
  wire [2:0]s01_axi_arsize;
  wire [1:0]s01_axi_arburst;
  wire [0:0]s01_axi_arlock;
  wire [3:0]s01_axi_arcache;
  wire [2:0]s01_axi_arprot;
  wire [3:0]s01_axi_arregion;
  wire [3:0]s01_axi_arqos; //
  wire s01_axi_arvalid;
  wire s01_axi_arready;
  wire [63:0]s01_axi_rdata;
  wire [1:0]s01_axi_rresp;
  wire s01_axi_rlast;
  wire s01_axi_rvalid;
  wire s01_axi_rready;

  // Output Interface
  wire [31:0]axi4in_axi_awaddr;
  wire [7:0]axi4in_axi_awlen;
  wire [2:0]axi4in_axi_awsize;
  wire [1:0]axi4in_axi_awburst;
  wire [0:0]axi4in_axi_awlock;
  wire [3:0]axi4in_axi_awcache;
  wire [2:0]axi4in_axi_awprot;
  wire [3:0]axi4in_axi_awregion;
  wire [3:0]axi4in_axi_awqos;
  (* mark_debug = "true" *) wire axi4in_axi_awvalid;
  (* mark_debug = "true" *) wire axi4in_axi_awready;
  wire [31:0]axi4in_axi_wdata;
  wire [3:0]axi4in_axi_wstrb;
  wire axi4in_axi_wlast;
  wire axi4in_axi_wvalid;
  wire axi4in_axi_wready;
  wire [1:0]axi4in_axi_bresp;
  wire axi4in_axi_bvalid;
  wire axi4in_axi_bready;
  wire [31:0]axi4in_axi_araddr;
  wire [7:0]axi4in_axi_arlen;
  wire [2:0]axi4in_axi_arsize;
  wire [1:0]axi4in_axi_arburst;
  wire [0:0]axi4in_axi_arlock;
  wire [3:0]axi4in_axi_arcache;
  wire [2:0]axi4in_axi_arprot;
  wire [3:0]axi4in_axi_arregion;
  wire [3:0]axi4in_axi_arqos;
  wire axi4in_axi_arvalid;
  wire axi4in_axi_arready;
  wire [31:0]axi4in_axi_rdata;
  wire [1:0]axi4in_axi_rresp;
  wire axi4in_axi_rlast;
  wire axi4in_axi_rvalid;
  wire axi4in_axi_rready;

  // AXI4 to AXI4-Lite Protocol converter output
  (* mark_debug = "true" *) wire [31:0]SDCin_axi_awaddr;
  (* mark_debug = "true" *) wire [2:0]SDCin_axi_awprot;
  (* mark_debug = "true" *) wire SDCin_axi_awvalid;
  (* mark_debug = "true" *) wire SDCin_axi_awready;
  (* mark_debug = "true" *) wire [31:0]SDCin_axi_wdata;
  (* mark_debug = "true" *) wire [3:0]SDCin_axi_wstrb;
  (* mark_debug = "true" *) wire SDCin_axi_wvalid;
  (* mark_debug = "true" *) wire SDCin_axi_wready;
  (* mark_debug = "true" *) wire [1:0]SDCin_axi_bresp;
  (* mark_debug = "true" *) wire SDCin_axi_bvalid;
  (* mark_debug = "true" *) wire SDCin_axi_bready;
  (* mark_debug = "true" *) wire [31:0]SDCin_axi_araddr;
  (* mark_debug = "true" *) wire [2:0]SDCin_axi_arprot;
  (* mark_debug = "true" *) wire SDCin_axi_arvalid;
  (* mark_debug = "true" *) wire SDCin_axi_arready;
  (* mark_debug = "true" *) wire [31:0]SDCin_axi_rdata;
  (* mark_debug = "true" *) wire [1:0]SDCin_axi_rresp;
  (* mark_debug = "true" *) wire SDCin_axi_rvalid;
  (* mark_debug = "true" *) wire SDCin_axi_rready;
  // ----------------------------------------------------------------

  // 32to64 dwidth converter input interface -----------------------
  (* mark_debug = "true" *) wire [31:0]SDCout_axi_awaddr;
  (* mark_debug = "true" *) wire [7:0]SDCout_axi_awlen;
  wire [2:0]SDCout_axi_awsize;
  wire [1:0]SDCout_axi_awburst;
  wire [0:0]SDCout_axi_awlock;
  wire [3:0]SDCout_axi_awcache;
  wire [2:0]SDCout_axi_awprot;
  wire [3:0]SDCout_axi_awregion;
  wire [3:0]SDCout_axi_awqos;
  (* mark_debug = "true" *) wire SDCout_axi_awvalid;
  (* mark_debug = "true" *) wire SDCout_axi_awready;
  (* mark_debug = "true" *) wire [31:0]SDCout_axi_wdata;
  wire [3:0]SDCout_axi_wstrb;
  (* mark_debug = "true" *) wire SDCout_axi_wlast;
  (* mark_debug = "true" *) wire SDCout_axi_wvalid;
  (* mark_debug = "true" *)wire SDCout_axi_wready;
  (* mark_debug = "true" *) wire [1:0]SDCout_axi_bresp;
  (* mark_debug = "true" *) wire SDCout_axi_bvalid;
  (* mark_debug = "true" *) wire SDCout_axi_bready;
  wire [31:0]SDCout_axi_araddr;
  wire [7:0]SDCout_axi_arlen;
  wire [2:0]SDCout_axi_arsize;
  wire [1:0]SDCout_axi_arburst;
  wire [0:0]SDCout_axi_arlock;
  wire [3:0]SDCout_axi_arcache;
  wire [2:0]SDCout_axi_arprot;
  wire [3:0]SDCout_axi_arregion;
  wire [3:0]SDCout_axi_arqos;
  wire SDCout_axi_arvalid;
  wire SDCout_axi_arready;
  wire [31:0]SDCout_axi_rdata;
  wire [1:0]SDCout_axi_rresp;
  wire SDCout_axi_rlast;
  wire SDCout_axi_rvalid;
  wire SDCout_axi_rready;

  // Output Interface
  (* mark_debug = "true" *) wire [3:0]m01_axi_awid;
  (* mark_debug = "true" *)  wire [31:0]m01_axi_awaddr;
  (* mark_debug = "true" *)  wire [7:0]m01_axi_awlen;
  (* mark_debug = "true" *)  wire [2:0]m01_axi_awsize;
  (* mark_debug = "true" *)  wire [1:0]m01_axi_awburst;
  (* mark_debug = "true" *)  wire [0:0]m01_axi_awlock;
  (* mark_debug = "true" *)  wire [3:0]m01_axi_awcache;
  (* mark_debug = "true" *)  wire [2:0]m01_axi_awprot;
  (* mark_debug = "true" *)  wire [3:0]m01_axi_awregion;
  (* mark_debug = "true" *)  wire [3:0]m01_axi_awqos;
  (* mark_debug = "true" *) wire m01_axi_awvalid;
  (* mark_debug = "true" *) wire m01_axi_awready;
  (* mark_debug = "true" *)  wire [63:0]m01_axi_wdata;
  (* mark_debug = "true" *)  wire [7:0]m01_axi_wstrb;
  (* mark_debug = "true" *)  wire m01_axi_wlast;
  (* mark_debug = "true" *)  wire m01_axi_wvalid;
  (* mark_debug = "true" *)  wire m01_axi_wready;
  (* mark_debug = "true" *)  wire [3:0] m01_axi_bid;
  (* mark_debug = "true" *)  wire [1:0]m01_axi_bresp;
  (* mark_debug = "true" *)  wire m01_axi_bvalid;
  (* mark_debug = "true" *)  wire m01_axi_bready;
  (* mark_debug = "true" *)  wire [3:0] m01_axi_arid;
  (* mark_debug = "true" *)  wire [31:0]m01_axi_araddr;
  (* mark_debug = "true" *)  wire [7:0]m01_axi_arlen;
  (* mark_debug = "true" *)  wire [2:0]m01_axi_arsize;
  (* mark_debug = "true" *)  wire [1:0]m01_axi_arburst;
  (* mark_debug = "true" *)  wire [0:0]m01_axi_arlock;
  (* mark_debug = "true" *)  wire [3:0]m01_axi_arcache;
  (* mark_debug = "true" *)  wire [2:0]m01_axi_arprot;
  (* mark_debug = "true" *)  wire [3:0]m01_axi_arregion;
  (* mark_debug = "true" *)  wire [3:0]m01_axi_arqos;
  (* mark_debug = "true" *)  wire m01_axi_arvalid;
  (* mark_debug = "true" *)  wire m01_axi_arready;
  (* mark_debug = "true" *)  wire [3:0] m01_axi_rid;
  (* mark_debug = "true" *)  wire [63:0]m01_axi_rdata;
  (* mark_debug = "true" *)  wire [1:0]m01_axi_rresp;
  (* mark_debug = "true" *)  wire m01_axi_rlast;
  (* mark_debug = "true" *)  wire m01_axi_rvalid;
  (* mark_debug = "true" *) wire m01_axi_rready;

  // Old SDC input
  // wire [3:0] SDCDatIn;

  // New SDC Command IOBUF connections
  wire       sd_cmd_i;
  wire        sd_cmd_reg_o;
  wire        sd_cmd_reg_t;

  // SD Card Interrupt signal
 (* mark_debug = "true" *)  wire        SDCIntr;

  // New SDC Data IOBUF connections
  wire [3:0] sd_dat_i;
  wire  [3:0] sd_dat_reg_o;
  wire        sd_dat_reg_t;
  
  assign GPIOPinsIn = {28'b0, GPI};
  assign GPO = GPIOPinsOut[4:0];
>>>>>>> 6a996cd8
  assign ahblite_resetn = peripheral_aresetn;
  assign cpu_reset = bus_struct_reset;
  assign calib = c0_init_calib_complete;
  

   
  // SD Card Tristate
  /*
  IOBUF iobufSDCMD(.T(~SDCCmdOE), // iobuf's T is active low
				   .I(SDCCmdOut),
				   .O(SDCCmdIn),
				   .IO(SDCCmd));

  genvar i;
  generate
	 for (i = 0; i < 4; i = i + 1) begin
		 IOBUF iobufSDCDat(.T(1'b1),
						   .I(1'b0),
						   .O(SDCDatIn[i]),
						   .IO(SDCDat[i]));
	 end
  endgenerate
  */
   
   // IOBUFS for new SDC peripheral
   IOBUF IOBUF_cmd (.O(sd_cmd_i), .IO(SDCCmd), .I(sd_cmd_reg_o), .T(sd_cmd_reg_t));
   genvar    i;
   generate
      for (i = 0; i < 4; i = i + 1) begin
         IOBUF iobufSDCDat(.T(sd_dat_reg_t),
                           .I(sd_dat_reg_o[i]),
                           .O(sd_dat_i[i]),
                           .IO(SDCDat[i]) );
      end
   endgenerate
   
  // IOBUF IOBUF_dat0 (.O(sd_dat_i[0]), .IO(sdio_dat[0]), .I(sd_dat_reg_o[0]), .T(sd_dat_reg_t));
  // IOBUF IOBUF_dat1 (.O(sd_dat_i[1]), .IO(sdio_dat[1]), .I(sd_dat_reg_o[1]), .T(sd_dat_reg_t));
  // IOBUF IOBUF_dat2 (.O(sd_dat_i[2]), .IO(sdio_dat[2]), .I(sd_dat_reg_o[2]), .T(sd_dat_reg_t));
  // IOBUF IOBUF_dat3 (.O(sd_dat_i[3]), .IO(sdio_dat[3]), .I(sd_dat_reg_o[3]), .T(sd_dat_reg_t));

  
   
  // reset controller XILINX IP
  xlnx_proc_sys_reset xlnx_proc_sys_reset_0
    (.slowest_sync_clk(CPUCLK),
     .ext_reset_in(c0_ddr4_ui_clk_sync_rst),
     .aux_reset_in(south_rst),
     .mb_debug_sys_rst(1'b0),
     .dcm_locked(c0_init_calib_complete),
     .mb_reset(mb_reset),  //open
     .bus_struct_reset(bus_struct_reset),
     .peripheral_reset(peripheral_reset), //open
     .interconnect_aresetn(interconnect_aresetn), //open
     .peripheral_aresetn(peripheral_aresetn));
  

  // wally
  wallypipelinedsocwrapper wallypipelinedsocwrapper
    (.clk(CPUCLK),
     .reset_ext(bus_struct_reset),
     // bus interface
     .HRDATAEXT(HRDATAEXT),
     .HREADYEXT(HREADYEXT),
     .HRESPEXT(HRESPEXT),
     .HSELEXT(HSELEXT),
     .HSELEXTSDC(HSELEXTSDC),
     .HCLK(HCLKOpen), // open
     .HRESETn(HRESETnOpen), // open
     .HADDR(HADDR),
     .HWDATA(HWDATA),
     .HWRITE(HWRITE),
     .HSIZE(HSIZE),
     .HBURST(HBURST),
     .HPROT(HPROT),
     .HTRANS(HTRANS),
     .HMASTLOCK(HMASTLOCK),
     .HREADY(HREADY),
     // GPIO
     .GPIOIN(GPIOIN),
     .GPIOOUT(GPIOOUT),
     .GPIOEN(GPIOEN),
     // UART
     .UARTSin(UARTSin),
     .UARTSout(UARTSout),
     .SDCIntr(SDCIntr)
     // SD Card   
     /*.SDCDatIn(SDCDatIn),
     .SDCCmdIn(SDCCmdIn),     
     .SDCCmdOut(SDCCmdOut),
     .SDCCmdOE(SDCCmdOE),
     .SDCCLK(SDCCLK));*/
     );
  
  // ahb lite to axi bridge
  xlnx_ahblite_axi_bridge xlnx_ahblite_axi_bridge_0
    (.s_ahb_hclk(CPUCLK),
     .s_ahb_hresetn(peripheral_aresetn),
     .s_ahb_hsel(HSELEXT | HSELEXTSDC),
     .s_ahb_haddr(HADDR),
     .s_ahb_hprot(HPROT),
     .s_ahb_htrans(HTRANS),
     .s_ahb_hsize(HSIZE),
     .s_ahb_hwrite(HWRITE),
     .s_ahb_hburst(HBURST),
     .s_ahb_hwdata(HWDATA),
     .s_ahb_hready_out(HREADYEXT),
     .s_ahb_hready_in(HREADY),
     .s_ahb_hrdata(HRDATAEXT),
     .s_ahb_hresp(HRESPEXT),
     .m_axi_awid(m_axi_awid),
     .m_axi_awlen(m_axi_awlen),
     .m_axi_awsize(m_axi_awsize),
     .m_axi_awburst(m_axi_awburst),
     .m_axi_awcache(m_axi_awcache),
     .m_axi_awaddr(m_axi_awaddr),
     .m_axi_awprot(m_axi_awprot),
     .m_axi_awvalid(m_axi_awvalid),
     .m_axi_awready(m_axi_awready),
     .m_axi_awlock(m_axi_awlock),
     .m_axi_wdata(m_axi_wdata),
     .m_axi_wstrb(m_axi_wstrb),
     .m_axi_wlast(m_axi_wlast),
     .m_axi_wvalid(m_axi_wvalid),
     .m_axi_wready(m_axi_wready),
     .m_axi_bid(m_axi_bid),
     .m_axi_bresp(m_axi_bresp),
     .m_axi_bvalid(m_axi_bvalid),
     .m_axi_bready(m_axi_bready),
     .m_axi_arid(m_axi_arid),
     .m_axi_arlen(m_axi_arlen),
     .m_axi_arsize(m_axi_arsize),
     .m_axi_arburst(m_axi_arburst),
     .m_axi_arprot(m_axi_arprot),
     .m_axi_arcache(m_axi_arcache),
     .m_axi_arvalid(m_axi_arvalid),
     .m_axi_araddr(m_axi_araddr),
     .m_axi_arlock(m_axi_arlock),
     .m_axi_arready(m_axi_arready),
     .m_axi_rid(m_axi_rid),
     .m_axi_rdata(m_axi_rdata),
     .m_axi_rresp(m_axi_rresp),
     .m_axi_rvalid(m_axi_rvalid),
     .m_axi_rlast(m_axi_rlast),
     .m_axi_rready(m_axi_rready));

  // AXI Crossbar for arbitrating the SDC and CPU --------------
  xlnx_axi_crossbar xlnx_axi_crossbar_0
   	(.aclk(CPUCLK),
	 .aresetn(peripheral_aresetn),

	 // Connect Masters
	 .s_axi_awid({4'b1000, m_axi_awid}),
	 .s_axi_awaddr({m01_axi_awaddr, m_axi_awaddr}),
	 .s_axi_awlen({m01_axi_awlen, m_axi_awlen}),
	 .s_axi_awsize({m01_axi_awsize, m_axi_awsize}),
	 .s_axi_awburst({m01_axi_awburst, m_axi_awburst}),
	 .s_axi_awlock({m01_axi_awlock, m_axi_awlock}),
	 .s_axi_awcache({m01_axi_awcache, m_axi_awcache}),
	 .s_axi_awprot({m01_axi_awprot, m_axi_awprot}),
	 .s_axi_awqos(8'b0),
	 .s_axi_awvalid({m01_axi_awvalid, m_axi_awvalid}),
	 .s_axi_awready({m01_axi_awready, m_axi_awready}),
	 .s_axi_wdata({m01_axi_wdata, m_axi_wdata}),
	 .s_axi_wstrb({m01_axi_wstrb, m_axi_wstrb}),
	 .s_axi_wlast({m01_axi_wlast, m_axi_wlast}),
	 .s_axi_wvalid({m01_axi_wvalid, m_axi_wvalid}),
	 .s_axi_wready({m01_axi_wready, m_axi_wready}),
	 .s_axi_bid({m01_axi_bid, m_axi_bid}),
	 .s_axi_bresp({m01_axi_bresp, m_axi_bresp}),
	 .s_axi_bvalid({m01_axi_bvalid, m_axi_bvalid}),
	 .s_axi_bready({m01_axi_bready, m_axi_bready}),
	 .s_axi_arid({4'b1000, m_axi_arid}),
	 .s_axi_araddr({m01_axi_araddr, m_axi_araddr}),
	 .s_axi_arlen({m01_axi_arlen, m_axi_arlen}),
	 .s_axi_arsize({m01_axi_arsize, m_axi_arsize}),
	 .s_axi_arburst({m01_axi_arburst, m_axi_arburst}),
	 .s_axi_arlock({m01_axi_arlock, m_axi_arlock}),
	 .s_axi_arcache({m01_axi_arcache, m_axi_arcache}),
	 .s_axi_arprot({m01_axi_arprot, m_axi_arprot}),
	 .s_axi_arqos(8'b0),
	 .s_axi_arvalid({m01_axi_arvalid, m_axi_arvalid}),
	 .s_axi_arready({m01_axi_arready, m_axi_arready}),
	 .s_axi_rid({m01_axi_rid, m_axi_rid}),
	 .s_axi_rdata({m01_axi_rdata, m_axi_rdata}),
	 .s_axi_rresp({m01_axi_rresp, m_axi_rresp}),
	 .s_axi_rlast({m01_axi_rlast, m_axi_rlast}),
	 .s_axi_rvalid({m01_axi_rvalid, m_axi_rvalid}),
	 .s_axi_rready({m01_axi_rready, m_axi_rready}),
	 
	 // Connect Slaves
     .m_axi_awid({s01_axi_awid, s00_axi_awid}),
     .m_axi_awlen({s01_axi_awlen, s00_axi_awlen}),
     .m_axi_awsize({s01_axi_awsize, s00_axi_awsize}),
     .m_axi_awburst({s01_axi_awburst, s00_axi_awburst}),
     .m_axi_awcache({s01_axi_awcache, s00_axi_awcache}),
     .m_axi_awaddr({s01_axi_awaddr, s00_axi_awaddr}),
     .m_axi_awprot({s01_axi_awprot, s00_axi_awprot}),
     .m_axi_awregion({s01_axi_awregion, s00_axi_awregion}),
     .m_axi_awqos({s01_axi_awqos, s00_axi_awqos}),
     .m_axi_awvalid({s01_axi_awvalid, s00_axi_awvalid}),
     .m_axi_awready({s01_axi_awready, s00_axi_awready}),
     .m_axi_awlock({s01_axi_awlock, s00_axi_awlock}),
     .m_axi_wdata({s01_axi_wdata, s00_axi_wdata}),
     .m_axi_wstrb({s01_axi_wstrb, s00_axi_wstrb}),
     .m_axi_wlast({s01_axi_wlast, s00_axi_wlast}),
     .m_axi_wvalid({s01_axi_wvalid, s00_axi_wvalid}),
     .m_axi_wready({s01_axi_wready, s00_axi_wready}),
     .m_axi_bid({4'b1000, s00_axi_bid}),
     .m_axi_bresp({s01_axi_bresp, s00_axi_bresp}),
     .m_axi_bvalid({s01_axi_bvalid, s00_axi_bvalid}),
     .m_axi_bready({s01_axi_bready, s00_axi_bready}),
     .m_axi_arid({s01_axi_arid, s00_axi_arid}),
     .m_axi_arlen({s01_axi_arlen, s00_axi_arlen}),
     .m_axi_arsize({s01_axi_arsize, s00_axi_arsize}),
     .m_axi_arburst({s01_axi_arburst, s00_axi_arburst}),
     .m_axi_arprot({s01_axi_arprot, s00_axi_arprot}),
     .m_axi_arregion({s01_axi_arregion, s00_axi_arregion}),
     .m_axi_arqos({s01_axi_arqos, s00_axi_arqos}),
     .m_axi_arcache({s01_axi_arcache, s00_axi_arcache}),
     .m_axi_arvalid({s01_axi_arvalid, s00_axi_arvalid}),
     .m_axi_araddr({s01_axi_araddr, s00_axi_araddr}),
     .m_axi_arlock({s01_axi_arlock, s00_axi_arlock}),
     .m_axi_arready({s01_axi_arready, s00_axi_arready}),
     .m_axi_rid({4'b1000, s00_axi_rid}),
     .m_axi_rdata({s01_axi_rdata, s00_axi_rdata}),
     .m_axi_rresp({s01_axi_rresp, s00_axi_rresp}),
     .m_axi_rvalid({s01_axi_rvalid, s00_axi_rvalid}),
     .m_axi_rlast({s01_axi_rlast, s00_axi_rlast}),
     .m_axi_rready({s01_axi_rready, s00_axi_rready})
	 );
   
   // -----------------------------------------------------

   // SDC Implementation ----------------------------------
   //
   // The SDC peripheral from Eugene Tarassov takes in an AXI4Lite
   // interface and outputs an AXI4 interface. In order to convert from
   // one to the other, we use these dwidth converters to make sure the
   // bit widths match the rest of the bus.
   
   xlnx_axi_dwidth_conv_64to32 axi_conv_down
	(.s_axi_aclk(CPUCLK),
	 .s_axi_aresetn(peripheral_aresetn),

	 // Slave interface
	 .s_axi_awaddr(s01_axi_awaddr),
	 .s_axi_awlen(s01_axi_awlen),
	 .s_axi_awsize(s01_axi_awsize),
	 .s_axi_awburst(s01_axi_awburst),
	 .s_axi_awlock(s01_axi_awlock),
	 .s_axi_awcache(s01_axi_awcache),
	 .s_axi_awprot(s01_axi_awprot),
	 .s_axi_awregion(s01_axi_awregion),
	 .s_axi_awqos(4'b0),
	 .s_axi_awvalid(s01_axi_awvalid),
	 .s_axi_awready(s01_axi_awready),
	 .s_axi_wdata(s01_axi_wdata),
	 .s_axi_wstrb(s01_axi_wstrb),
	 .s_axi_wlast(s01_axi_wlast),
	 .s_axi_wvalid(s01_axi_wvalid),
	 .s_axi_wready(s01_axi_wready),
	 .s_axi_bresp(s01_axi_bresp),
	 .s_axi_bvalid(s01_axi_bvalid),
	 .s_axi_bready(s01_axi_bready),
	 .s_axi_araddr(s01_axi_araddr),
	 .s_axi_arlen(s01_axi_arlen),
	 .s_axi_arsize(s01_axi_arsize),
	 .s_axi_arburst(s01_axi_arburst),
	 .s_axi_arlock(s01_axi_arlock),
	 .s_axi_arcache(s01_axi_arcache),
	 .s_axi_arprot(s01_axi_arprot),
	 .s_axi_arregion(s01_axi_arregion),
	 .s_axi_arqos(4'b0),
	 .s_axi_arvalid(s01_axi_arvalid),
	 .s_axi_arready(s01_axi_arready),
	 .s_axi_rdata(s01_axi_rdata),
	 .s_axi_rresp(s01_axi_rresp),
	 .s_axi_rlast(s01_axi_rlast),
	 .s_axi_rvalid(s01_axi_rvalid),
	 .s_axi_rready(s01_axi_rready),

	 // Master interface
	 .m_axi_awaddr(axi4in_axi_awaddr),
	 .m_axi_awlen(axi4in_axi_awlen),
	 .m_axi_awsize(axi4in_axi_awsize),
	 .m_axi_awburst(axi4in_axi_awburst),
	 .m_axi_awlock(axi4in_axi_awlock),
	 .m_axi_awcache(axi4in_axi_awcache),
	 .m_axi_awprot(axi4in_axi_awprot),
	 .m_axi_awregion(axi4in_axi_awregion),
	 .m_axi_awqos(axi4in_axi_awqos),
	 .m_axi_awvalid(axi4in_axi_awvalid),
	 .m_axi_awready(axi4in_axi_awready),
	 .m_axi_wdata(axi4in_axi_wdata),
	 .m_axi_wstrb(axi4in_axi_wstrb),
	 .m_axi_wlast(axi4in_axi_wlast),
	 .m_axi_wvalid(axi4in_axi_wvalid),
	 .m_axi_wready(axi4in_axi_wready),
	 .m_axi_bresp(axi4in_axi_bresp),
	 .m_axi_bvalid(axi4in_axi_bvalid),
	 .m_axi_bready(axi4in_axi_bready),
	 .m_axi_araddr(axi4in_axi_araddr),
	 .m_axi_arlen(axi4in_axi_arlen),
	 .m_axi_arsize(axi4in_axi_arsize),
	 .m_axi_arburst(axi4in_axi_arburst),
	 .m_axi_arlock(axi4in_axi_arlock),
	 .m_axi_arcache(axi4in_axi_arcache),
	 .m_axi_arprot(axi4in_axi_arprot),
	 .m_axi_arregion(axi4in_axi_arregion),
	 .m_axi_arqos(axi4in_axi_arqos),
	 .m_axi_arvalid(axi4in_axi_arvalid),
	 .m_axi_arready(axi4in_axi_arready),
	 .m_axi_rdata(axi4in_axi_rdata),
	 .m_axi_rresp(axi4in_axi_rresp),
	 .m_axi_rlast(axi4in_axi_rlast),
	 .m_axi_rvalid(axi4in_axi_rvalid),
	 .m_axi_rready(axi4in_axi_rready)
	 );
   
  xlnx_axi_prtcl_conv axi4tolite
    (.aclk(CPUCLK),
     .aresetn(peripheral_aresetn),

     // AXI4 In
     .s_axi_awaddr(axi4in_axi_awaddr),
     .s_axi_awlen(axi4in_axi_awlen),
     .s_axi_awsize(axi4in_axi_awsize),
     .s_axi_awburst(axi4in_axi_awburst),
     .s_axi_awlock(axi4in_axi_awlock),
     .s_axi_awcache(axi4in_axi_awcache),
     .s_axi_awprot(axi4in_axi_awprot),
     .s_axi_awregion(axi4in_axi_awregion),
     .s_axi_awqos(axi4in_axi_awqos),
     .s_axi_awvalid(axi4in_axi_awvalid),
     .s_axi_awready(axi4in_axi_awready),
     .s_axi_wdata(axi4in_axi_wdata),
     .s_axi_wstrb(axi4in_axi_wstrb),
     .s_axi_wlast(axi4in_axi_wlast),
     .s_axi_wvalid(axi4in_axi_wvalid),
     .s_axi_wready(axi4in_axi_wready),
     .s_axi_bresp(axi4in_axi_bresp),
     .s_axi_bvalid(axi4in_axi_bvalid),
     .s_axi_bready(axi4in_axi_bready),
     .s_axi_araddr(axi4in_axi_araddr),
     .s_axi_arlen(axi4in_axi_arlen),
     .s_axi_arsize(axi4in_axi_arsize),
     .s_axi_arburst(axi4in_axi_arburst),
     .s_axi_arlock(axi4in_axi_arlock),
     .s_axi_arcache(axi4in_axi_arcache),
     .s_axi_arprot(axi4in_axi_arprot),
     .s_axi_arregion(axi4in_axi_arregion),
     .s_axi_arqos(axi4in_axi_arqos),
     .s_axi_arvalid(axi4in_axi_arvalid),
     .s_axi_arready(axi4in_axi_arready),
     .s_axi_rdata(axi4in_axi_rdata),
     .s_axi_rresp(axi4in_axi_rresp),
     .s_axi_rlast(axi4in_axi_rlast),
     .s_axi_rvalid(axi4in_axi_rvalid),
     .s_axi_rready(axi4in_axi_rready),

     // AXI4Lite Out
     .m_axi_awaddr(SDCin_axi_awaddr),
     .m_axi_awprot(SDCin_axi_awprot),
     .m_axi_awvalid(SDCin_axi_awvalid),
     .m_axi_awready(SDCin_axi_awready),
     .m_axi_wdata(SDCin_axi_wdata),
     .m_axi_wstrb(SDCin_axi_wstrb),
     .m_axi_wvalid(SDCin_axi_wvalid),
     .m_axi_wready(SDCin_axi_wready),
     .m_axi_bresp(SDCin_axi_bresp),
     .m_axi_bvalid(SDCin_axi_bvalid),
     .m_axi_bready(SDCin_axi_bready),
     .m_axi_araddr(SDCin_axi_araddr),
     .m_axi_arprot(SDCin_axi_arprot),
     .m_axi_arvalid(SDCin_axi_arvalid),
     .m_axi_arready(SDCin_axi_arready),
     .m_axi_rdata(SDCin_axi_rdata),
     .m_axi_rresp(SDCin_axi_rresp),
     .m_axi_rvalid(SDCin_axi_rvalid),
     .m_axi_rready(SDCin_axi_rready)
     
     );
   

  sdc_controller axiSDC
	(.clock(CPUCLK),
	 .async_resetn(peripheral_aresetn),
	 
	 // Slave Interface
	 .s_axi_awaddr({8'b0, SDCin_axi_awaddr[7:0]}),
	 .s_axi_awvalid(SDCin_axi_awvalid),
	 .s_axi_awready(SDCin_axi_awready),
	 .s_axi_wdata(SDCin_axi_wdata),
	 .s_axi_wvalid(SDCin_axi_wvalid),
	 .s_axi_wready(SDCin_axi_wready),
	 .s_axi_bresp(SDCin_axi_bresp),
	 .s_axi_bvalid(SDCin_axi_bvalid),
	 .s_axi_bready(SDCin_axi_bready),
	 .s_axi_araddr({8'b0, SDCin_axi_araddr[7:0]}),
	 .s_axi_arvalid(SDCin_axi_arvalid),
	 .s_axi_arready(SDCin_axi_arready),
	 .s_axi_rdata(SDCin_axi_rdata),
	 .s_axi_rresp(SDCin_axi_rresp),
	 .s_axi_rvalid(SDCin_axi_rvalid),
	 .s_axi_rready(SDCin_axi_rready),
	 
	 // Master Interface
	 .m_axi_awaddr(SDCout_axi_awaddr),
	 .m_axi_awlen(SDCout_axi_awlen),
	 .m_axi_awvalid(SDCout_axi_awvalid),
	 .m_axi_awready(SDCout_axi_awready),
	 .m_axi_wdata(SDCout_axi_wdata),
	 .m_axi_wlast(SDCout_axi_wlast),
	 .m_axi_wvalid(SDCout_axi_wvalid),
	 .m_axi_wready(SDCout_axi_wready),
	 .m_axi_bresp(SDCout_axi_bresp),
	 .m_axi_bvalid(SDCout_axi_bvalid),
	 .m_axi_bready(SDCout_axi_bready),
	 .m_axi_araddr(SDCout_axi_araddr),
	 .m_axi_arlen(SDCout_axi_arlen),
	 .m_axi_arvalid(SDCout_axi_arvalid),
	 .m_axi_arready(SDCout_axi_arready),
	 .m_axi_rdata(SDCout_axi_rdata),
	 .m_axi_rlast(SDCout_axi_rlast),
	 .m_axi_rresp(SDCout_axi_rresp),
	 .m_axi_rvalid(SDCout_axi_rvalid),
	 .m_axi_rready(SDCout_axi_rready),

	 // SDC interface
	 //.sdio_cmd(1'b0),
	 //.sdio_dat(4'b0),
	 //.sdio_cd(1'b0)

     .sd_dat_reg_t(sd_dat_reg_t),
     .sd_dat_reg_o(sd_dat_reg_o),
     .sd_dat_i(sd_dat_i),
     
     .sd_cmd_reg_t(sd_cmd_reg_t),
     .sd_cmd_reg_o(sd_cmd_reg_o),
     .sd_cmd_i(sd_cmd_i),

     .sdio_clk(SDCCLK),
     .sdio_cd(SDCCD),

     .interrupt(SDCIntr)
	 );

  xlnx_axi_dwidth_conv_32to64 axi_conv_up
	(.s_axi_aclk(CPUCLK),
	 .s_axi_aresetn(peripheral_aresetn),
	 
	 // Slave interface
	 .s_axi_awaddr(SDCout_axi_awaddr),
	 .s_axi_awlen(SDCout_axi_awlen),
	 .s_axi_awsize(3'b010),
	 .s_axi_awburst(2'b01),
	 .s_axi_awlock(1'b0),
	 .s_axi_awcache(4'b0),
	 .s_axi_awprot(3'b0),
	 .s_axi_awregion(4'b0),
	 .s_axi_awqos(4'b0),
	 .s_axi_awvalid(SDCout_axi_awvalid),
	 .s_axi_awready(SDCout_axi_awready),
	 .s_axi_wdata(SDCout_axi_wdata),
	 .s_axi_wstrb(8'b11111111),
	 .s_axi_wlast(SDCout_axi_wlast),
	 .s_axi_wvalid(SDCout_axi_wvalid),
	 .s_axi_wready(SDCout_axi_wready),
	 .s_axi_bresp(SDCout_axi_bresp),
	 .s_axi_bvalid(SDCout_axi_bvalid),
	 .s_axi_bready(SDCout_axi_bready),
	 .s_axi_araddr(SDCout_axi_araddr),
	 .s_axi_arlen(SDCout_axi_arlen),
	 .s_axi_arsize(3'b010),
	 .s_axi_arburst(2'b01),
	 .s_axi_arlock(1'b0),
	 .s_axi_arcache(4'b0),
	 .s_axi_arprot(3'b0),
	 .s_axi_arregion(4'b0),
	 .s_axi_arqos(4'b0),
	 .s_axi_arvalid(SDCout_axi_arvalid),
	 .s_axi_arready(SDCout_axi_arready),
	 .s_axi_rdata(SDCout_axi_rdata),
	 .s_axi_rresp(SDCout_axi_rresp),
	 .s_axi_rlast(SDCout_axi_rlast),
	 .s_axi_rvalid(SDCout_axi_rvalid),
	 .s_axi_rready(SDCout_axi_rready),

	 // Master interface
	 .m_axi_awaddr(m01_axi_awaddr),
	 .m_axi_awlen(m01_axi_awlen),
	 .m_axi_awsize(m01_axi_awsize),
	 .m_axi_awburst(m01_axi_awburst),
	 .m_axi_awlock(m01_axi_awlock),
	 .m_axi_awcache(m01_axi_awcache),
	 .m_axi_awprot(m01_axi_awprot),
	 .m_axi_awregion(m01_axi_awregion),
	 .m_axi_awqos(m01_axi_awqos),
	 .m_axi_awvalid(m01_axi_awvalid),
	 .m_axi_awready(m01_axi_awready),
	 .m_axi_wdata(m01_axi_wdata),
	 .m_axi_wstrb(m01_axi_wstrb),
	 .m_axi_wlast(m01_axi_wlast),
	 .m_axi_wvalid(m01_axi_wvalid),
	 .m_axi_wready(m01_axi_wready),
	 .m_axi_bresp(m01_axi_bresp),
	 .m_axi_bvalid(m01_axi_bvalid),
	 .m_axi_bready(m01_axi_bready),
	 .m_axi_araddr(m01_axi_araddr),
	 .m_axi_arlen(m01_axi_arlen),
	 .m_axi_arsize(m01_axi_arsize),
	 .m_axi_arburst(m01_axi_arburst),
	 .m_axi_arlock(m01_axi_arlock),
	 .m_axi_arcache(m01_axi_arcache),
	 .m_axi_arprot(m01_axi_arprot),
	 .m_axi_arregion(m01_axi_arregion),
	 .m_axi_arqos(m01_axi_arqos),
	 .m_axi_arvalid(m01_axi_arvalid),
	 .m_axi_arready(m01_axi_arready),
	 .m_axi_rdata(m01_axi_rdata),
	 .m_axi_rresp(m01_axi_rresp),
	 .m_axi_rlast(m01_axi_rlast),
	 .m_axi_rvalid(m01_axi_rvalid),
	 .m_axi_rready(m01_axi_rready)
	 );

  // End SDC signals --------------------------------------------
   
  xlnx_axi_clock_converter xlnx_axi_clock_converter_0
    (.s_axi_aclk(CPUCLK),
     .s_axi_aresetn(peripheral_aresetn),
     .s_axi_awid(s00_axi_awid),
     .s_axi_awlen(s00_axi_awlen),
     .s_axi_awsize(s00_axi_awsize),
     .s_axi_awburst(s00_axi_awburst),
     .s_axi_awcache(s00_axi_awcache),
     .s_axi_awaddr(s00_axi_awaddr[30:0] ),
     .s_axi_awprot(s00_axi_awprot),
     .s_axi_awregion(4'b0), // this could be a bug. bridge does not have these outputs
     .s_axi_awqos(4'b0),    // this could be a bug. bridge does not have these outputs
     .s_axi_awvalid(s00_axi_awvalid),
     .s_axi_awready(s00_axi_awready),
     .s_axi_awlock(s00_axi_awlock),
     .s_axi_wdata(s00_axi_wdata),
     .s_axi_wstrb(s00_axi_wstrb),
     .s_axi_wlast(s00_axi_wlast),
     .s_axi_wvalid(s00_axi_wvalid),
     .s_axi_wready(s00_axi_wready),
     .s_axi_bid(s00_axi_bid),
     .s_axi_bresp(s00_axi_bresp),
     .s_axi_bvalid(s00_axi_bvalid),
     .s_axi_bready(s00_axi_bready),
     .s_axi_arid(s00_axi_arid),
     .s_axi_arlen(s00_axi_arlen),
     .s_axi_arsize(s00_axi_arsize),
     .s_axi_arburst(s00_axi_arburst),
     .s_axi_arprot(s00_axi_arprot),
     .s_axi_arregion(4'b0), // this could be a bug. bridge does not have these outputs
     .s_axi_arqos(4'b0),    // this could be a bug. bridge does not have these outputs
     .s_axi_arcache(s00_axi_arcache),
     .s_axi_arvalid(s00_axi_arvalid),
     .s_axi_araddr(s00_axi_araddr[30:0]),
     .s_axi_arlock(s00_axi_arlock),
     .s_axi_arready(s00_axi_arready),
     .s_axi_rid(s00_axi_rid),
     .s_axi_rdata(s00_axi_rdata),
     .s_axi_rresp(s00_axi_rresp),
     .s_axi_rvalid(s00_axi_rvalid),
     .s_axi_rlast(s00_axi_rlast),
     .s_axi_rready(s00_axi_rready),

     .m_axi_aclk(BUSCLK),
     .m_axi_aresetn(~reset),
     .m_axi_awid(BUS_axi_awid),
     .m_axi_awlen(BUS_axi_awlen),
     .m_axi_awsize(BUS_axi_awsize),
     .m_axi_awburst(BUS_axi_awburst),
     .m_axi_awcache(BUS_axi_awcache),
     .m_axi_awaddr(BUS_axi_awaddr),
     .m_axi_awprot(BUS_axi_awprot),
     .m_axi_awregion(BUS_axi_awregion),
     .m_axi_awqos(BUS_axi_awqos),
     .m_axi_awvalid(BUS_axi_awvalid),
     .m_axi_awready(BUS_axi_awready),
     .m_axi_awlock(BUS_axi_awlock),
     .m_axi_wdata(BUS_axi_wdata),
     .m_axi_wstrb(BUS_axi_wstrb),
     .m_axi_wlast(BUS_axi_wlast),
     .m_axi_wvalid(BUS_axi_wvalid),
     .m_axi_wready(BUS_axi_wready),
     .m_axi_bid(BUS_axi_bid),
     .m_axi_bresp(BUS_axi_bresp),
     .m_axi_bvalid(BUS_axi_bvalid),
     .m_axi_bready(BUS_axi_bready),
     .m_axi_arid(BUS_axi_arid),
     .m_axi_arlen(BUS_axi_arlen),
     .m_axi_arsize(BUS_axi_arsize),
     .m_axi_arburst(BUS_axi_arburst),
     .m_axi_arprot(BUS_axi_arprot),
     .m_axi_arregion(BUS_axi_arregion),
     .m_axi_arqos(BUS_axi_arqos),
     .m_axi_arcache(BUS_axi_arcache),
     .m_axi_arvalid(BUS_axi_arvalid),
     .m_axi_araddr(BUS_axi_araddr),
     .m_axi_arlock(BUS_axi_arlock),
     .m_axi_arready(BUS_axi_arready),
     .m_axi_rid(BUS_axi_rid),
     .m_axi_rdata(BUS_axi_rdata),
     .m_axi_rresp(BUS_axi_rresp),
     .m_axi_rvalid(BUS_axi_rvalid),
     .m_axi_rlast(BUS_axi_rlast),
     .m_axi_rready(BUS_axi_rready));
   
  xlnx_ddr4 xlnx_ddr4_c0
    (.c0_init_calib_complete(c0_init_calib_complete),
     .dbg_clk(dbg_clk), // open
     .c0_sys_clk_p(default_250mhz_clk1_0_p),
     .c0_sys_clk_n(default_250mhz_clk1_0_n),
     .sys_rst(reset),
     .dbg_bus(dbg_bus), // open

     // ddr4 I/O
     .c0_ddr4_adr(c0_ddr4_adr),
     .c0_ddr4_ba(c0_ddr4_ba),
     .c0_ddr4_cke(c0_ddr4_cke),
     .c0_ddr4_cs_n(c0_ddr4_cs_n),
     .c0_ddr4_dm_dbi_n(c0_ddr4_dm_dbi_n),
     .c0_ddr4_dq(c0_ddr4_dq),
     .c0_ddr4_dqs_c(c0_ddr4_dqs_c),
     .c0_ddr4_dqs_t(c0_ddr4_dqs_t),
     .c0_ddr4_odt(c0_ddr4_odt),
     .c0_ddr4_bg(c0_ddr4_bg),
     .c0_ddr4_reset_n(c0_ddr4_reset_n),
     .c0_ddr4_act_n(c0_ddr4_act_n),
     .c0_ddr4_ck_c(c0_ddr4_ck_c),
     .c0_ddr4_ck_t(c0_ddr4_ck_t),
     .c0_ddr4_ui_clk(BUSCLK),
     .c0_ddr4_ui_clk_sync_rst(c0_ddr4_ui_clk_sync_rst),
     .c0_ddr4_aresetn(~reset),

     // axi
     .c0_ddr4_s_axi_awid(BUS_axi_awid),
     .c0_ddr4_s_axi_awaddr(BUS_axi_awaddr[30:0]),
     .c0_ddr4_s_axi_awlen(BUS_axi_awlen),
     .c0_ddr4_s_axi_awsize(BUS_axi_awsize),
     .c0_ddr4_s_axi_awburst(BUS_axi_awburst),
     .c0_ddr4_s_axi_awlock(BUS_axi_awlock),
     .c0_ddr4_s_axi_awcache(BUS_axi_awcache),
     .c0_ddr4_s_axi_awprot(BUS_axi_awprot),
     .c0_ddr4_s_axi_awqos(BUS_axi_awqos),
     .c0_ddr4_s_axi_awvalid(BUS_axi_awvalid),
     .c0_ddr4_s_axi_awready(BUS_axi_awready),
     .c0_ddr4_s_axi_wdata(BUS_axi_wdata),
     .c0_ddr4_s_axi_wstrb(BUS_axi_wstrb),
     .c0_ddr4_s_axi_wlast(BUS_axi_wlast),
     .c0_ddr4_s_axi_wvalid(BUS_axi_wvalid),
     .c0_ddr4_s_axi_wready(BUS_axi_wready),
     .c0_ddr4_s_axi_bready(BUS_axi_bready),
     .c0_ddr4_s_axi_bid(BUS_axi_bid),
     .c0_ddr4_s_axi_bresp(BUS_axi_bresp),
     .c0_ddr4_s_axi_bvalid(BUS_axi_bvalid),
     .c0_ddr4_s_axi_arid(BUS_axi_arid),
     .c0_ddr4_s_axi_araddr(BUS_axi_araddr[30:0]),
     .c0_ddr4_s_axi_arlen(BUS_axi_arlen),
     .c0_ddr4_s_axi_arsize(BUS_axi_arsize),
     .c0_ddr4_s_axi_arburst(BUS_axi_arburst),
     .c0_ddr4_s_axi_arlock(BUS_axi_arlock),
     .c0_ddr4_s_axi_arcache(BUS_axi_arcache),
     .c0_ddr4_s_axi_arprot(BUS_axi_arprot),
     .c0_ddr4_s_axi_arqos(BUS_axi_arqos),
     .c0_ddr4_s_axi_arvalid(BUS_axi_arvalid),
     .c0_ddr4_s_axi_arready(BUS_axi_arready),
     .c0_ddr4_s_axi_rready(BUS_axi_rready),
     .c0_ddr4_s_axi_rlast(BUS_axi_rlast),
     .c0_ddr4_s_axi_rvalid(BUS_axi_rvalid),
     .c0_ddr4_s_axi_rresp(BUS_axi_rresp),
     .c0_ddr4_s_axi_rid(BUS_axi_rid),
     .c0_ddr4_s_axi_rdata(BUS_axi_rdata),

     .addn_ui_clkout1(CPUCLK),
     .addn_ui_clkout2(CLK208));
  

  

endmodule
<|MERGE_RESOLUTION|>--- conflicted
+++ resolved
@@ -71,13 +71,8 @@
   
   wire 			   HCLKOpen;
   wire 			   HRESETnOpen;
-<<<<<<< HEAD
   wire [64-1:0]    HRDATAEXT;
   wire 			   HREADYEXT;
-=======
-  wire [`AHBW-1:0] HRDATAEXT;
-  (* mark_debug = "true" *)wire 			   HREADYEXT;
->>>>>>> 6a996cd8
   wire 			   HRESPEXT;
   (* mark_debug = "true" *) wire 			   HSELEXT;
   (* mark_debug = "true" *) wire             HSELEXTSDC; // TEMP BOOT SIGNAL - JACOB
@@ -189,10 +184,6 @@
   wire 			   CLK208;
 
 
-<<<<<<< HEAD
-  assign GPIOIN = {28'b0, GPI};
-  assign GPO = GPIOOUT[4:0];
-=======
   // Crossbar to Bus ------------------------------------------------
 
   (* mark_debug = "true" *)wire s00_axi_aclk;
@@ -432,7 +423,6 @@
   
   assign GPIOPinsIn = {28'b0, GPI};
   assign GPO = GPIOPinsOut[4:0];
->>>>>>> 6a996cd8
   assign ahblite_resetn = peripheral_aresetn;
   assign cpu_reset = bus_struct_reset;
   assign calib = c0_init_calib_complete;
@@ -491,6 +481,7 @@
   
 
   // wally
+  // *** FIXME add sdc interrupt and HSELEXTSDC, remove old sdc
   wallypipelinedsocwrapper wallypipelinedsocwrapper
     (.clk(CPUCLK),
      .reset_ext(bus_struct_reset),
